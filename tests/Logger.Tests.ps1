<<<<<<< HEAD
. (Join-Path $PSScriptRoot '..' 'runner_utility_scripts' 'Logger.ps1')
=======
. "$PSScriptRoot/../runner_utility_scripts/Logger.ps1"
>>>>>>> f834c993

Describe 'Write-CustomLog' {
    It 'works when LogFilePath variable is not defined' {
        Remove-Variable -Name LogFilePath -Scope Script -ErrorAction SilentlyContinue
        Remove-Variable -Name LogFilePath -Scope Global -ErrorAction SilentlyContinue
        { Write-CustomLog 'test message' } | Should -Not -Throw
    }

    It 'works under strict mode without global variable' {
        Remove-Variable -Name LogFilePath -Scope Script -ErrorAction SilentlyContinue
        Remove-Variable -Name LogFilePath -Scope Global -ErrorAction SilentlyContinue
        Set-StrictMode -Version Latest
        { Write-CustomLog 'another test' } | Should -Not -Throw
        Set-StrictMode -Off
    }

    It 'writes to specified log file when provided' {
        $tempFile = Join-Path ([System.IO.Path]::GetTempPath()) ([System.Guid]::NewGuid()).ToString() + '.log'
        Remove-Variable -Name LogFilePath -Scope Script -ErrorAction SilentlyContinue
        Remove-Variable -Name LogFilePath -Scope Global -ErrorAction SilentlyContinue
        Write-CustomLog 'hello world' -LogFile $tempFile
        $content = Get-Content $tempFile -Raw
        $content | Should -Match 'hello world'
        Remove-Item $tempFile -ErrorAction SilentlyContinue
    }

    It 'defaults to LogFilePath variable when not provided' {
        $tempFile = Join-Path ([System.IO.Path]::GetTempPath()) ([System.Guid]::NewGuid()).ToString() + '.log'
        $script:LogFilePath = $tempFile
        try {
            Write-CustomLog 'variable default works'
            $content = Get-Content $tempFile -Raw
            $content | Should -Match 'variable default works'
        } finally {
            Remove-Item $tempFile -ErrorAction SilentlyContinue
            Remove-Variable -Name LogFilePath -Scope Script -ErrorAction SilentlyContinue
        }
    }
}<|MERGE_RESOLUTION|>--- conflicted
+++ resolved
@@ -1,8 +1,6 @@
-<<<<<<< HEAD
+
 . (Join-Path $PSScriptRoot '..' 'runner_utility_scripts' 'Logger.ps1')
-=======
-. "$PSScriptRoot/../runner_utility_scripts/Logger.ps1"
->>>>>>> f834c993
+
 
 Describe 'Write-CustomLog' {
     It 'works when LogFilePath variable is not defined' {
