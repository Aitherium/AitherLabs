Describe 'Write-CustomLog' {
    BeforeAll {
        . (Join-Path $PSScriptRoot '..' 'runner_utility_scripts' 'Logger.ps1')
    }
    It 'works when LogFilePath variable is not defined' {
        Remove-Variable -Name LogFilePath -Scope Script -ErrorAction SilentlyContinue
        Remove-Variable -Name LogFilePath -Scope Global -ErrorAction SilentlyContinue
        { Write-CustomLog 'test message' } | Should -Not -Throw
    }

    It 'works under strict mode without global variable' {
        Remove-Variable -Name LogFilePath -Scope Script -ErrorAction SilentlyContinue
        Remove-Variable -Name LogFilePath -Scope Global -ErrorAction SilentlyContinue
        Set-StrictMode -Version Latest
        { Write-CustomLog 'another test' } | Should -Not -Throw
        Set-StrictMode -Off
    }

    It 'writes to specified log file when provided' {
<<<<<<< HEAD
        $tempFile = (Join-Path ([System.IO.Path]::GetTempPath()) ([System.Guid]::NewGuid().ToString())) + '.log'
=======
        $tempFile = Join-Path ([System.IO.Path]::GetTempPath()) (([System.Guid]::NewGuid()).ToString() + '.log')
>>>>>>> 703d1101
        Remove-Variable -Name LogFilePath -Scope Script -ErrorAction SilentlyContinue
        Remove-Variable -Name LogFilePath -Scope Global -ErrorAction SilentlyContinue
        Write-CustomLog 'hello world' -LogFile $tempFile
        $content = Get-Content $tempFile -Raw
        $content | Should -Match 'hello world'
        Remove-Item $tempFile -ErrorAction SilentlyContinue
    }

    It 'defaults to LogFilePath variable when not provided' {
<<<<<<< HEAD
        $tempFile = (Join-Path ([System.IO.Path]::GetTempPath()) ([System.Guid]::NewGuid().ToString())) + '.log'
=======
        $tempFile = Join-Path ([System.IO.Path]::GetTempPath()) (([System.Guid]::NewGuid()).ToString() + '.log')
>>>>>>> 703d1101
        $script:LogFilePath = $tempFile
        try {
            Write-CustomLog 'variable default works'
            $content = Get-Content $tempFile -Raw
            $content | Should -Match 'variable default works'
        } finally {
            Remove-Item $tempFile -ErrorAction SilentlyContinue
            Remove-Variable -Name LogFilePath -Scope Script -ErrorAction SilentlyContinue
        }
    }
}<|MERGE_RESOLUTION|>--- conflicted
+++ resolved
@@ -17,11 +17,8 @@
     }
 
     It 'writes to specified log file when provided' {
-<<<<<<< HEAD
+
         $tempFile = (Join-Path ([System.IO.Path]::GetTempPath()) ([System.Guid]::NewGuid().ToString())) + '.log'
-=======
-        $tempFile = Join-Path ([System.IO.Path]::GetTempPath()) (([System.Guid]::NewGuid()).ToString() + '.log')
->>>>>>> 703d1101
         Remove-Variable -Name LogFilePath -Scope Script -ErrorAction SilentlyContinue
         Remove-Variable -Name LogFilePath -Scope Global -ErrorAction SilentlyContinue
         Write-CustomLog 'hello world' -LogFile $tempFile
@@ -31,11 +28,7 @@
     }
 
     It 'defaults to LogFilePath variable when not provided' {
-<<<<<<< HEAD
         $tempFile = (Join-Path ([System.IO.Path]::GetTempPath()) ([System.Guid]::NewGuid().ToString())) + '.log'
-=======
-        $tempFile = Join-Path ([System.IO.Path]::GetTempPath()) (([System.Guid]::NewGuid()).ToString() + '.log')
->>>>>>> 703d1101
         $script:LogFilePath = $tempFile
         try {
             Write-CustomLog 'variable default works'
