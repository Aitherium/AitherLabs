Describe 'Node installation scripts' {
    BeforeAll {
        $scriptRoot = Join-Path $PSScriptRoot '..' 'runner_scripts'
        $script:core   = (Resolve-Path -ErrorAction Stop (Join-Path $scriptRoot '0201_Install-NodeCore.ps1')).Path
        $script:global = (Resolve-Path -ErrorAction Stop (Join-Path $scriptRoot '0202_Install-NodeGlobalPackages.ps1')).Path
        $script:npm    = (Resolve-Path -ErrorAction Stop (Join-Path $scriptRoot '0203_Install-npm.ps1')).Path

        $env:TEMP = Join-Path ([System.IO.Path]::GetTempPath()) 'pester-temp'
        New-Item -ItemType Directory -Path $env:TEMP -Force | Out-Null
    }

    It 'resolves script paths from the tests directory' {
        $core   = (Resolve-Path -ErrorAction Stop (Join-Path $PSScriptRoot '..' 'runner_scripts' '0201_Install-NodeCore.ps1')).Path
        $global = (Resolve-Path -ErrorAction Stop (Join-Path $PSScriptRoot '..' 'runner_scripts' '0202_Install-NodeGlobalPackages.ps1')).Path
        $npm    = (Resolve-Path -ErrorAction Stop (Join-Path $PSScriptRoot '..' 'runner_scripts' '0203_Install-npm.ps1')).Path
        Test-Path $core | Should -BeTrue
        Test-Path $globalScript | Should -BeTrue
        Test-Path $npm   | Should -BeTrue
    }

    It 'uses Node_Dependencies.Node.InstallerUrl when installing Node' {
        $config = @{ Node_Dependencies = @{ InstallNode=$true; Node = @{ InstallerUrl = 'http://example.com/node.msi' } } }
        $core = (Resolve-Path -ErrorAction Stop (Join-Path $PSScriptRoot '..' 'runner_scripts' '0201_Install-NodeCore.ps1')).Path
        Mock Invoke-WebRequest {}
        Mock Start-Process {}
        Mock Remove-Item {}
        Mock Get-Command { @{Name='node'} } -ParameterFilter { $Name -eq 'node' }
        . $core

        Install-NodeCore -Config $config
        Assert-MockCalled Invoke-WebRequest -ParameterFilter { $Uri -eq 'http://example.com/node.msi' } -Times 1
    }

    It 'does nothing when InstallNode is $false' {
        $config = @{ Node_Dependencies = @{ InstallNode = $false } }
        $core = (Resolve-Path -ErrorAction Stop (Join-Path $PSScriptRoot '..' 'runner_scripts' '0201_Install-NodeCore.ps1')).Path
        Mock Invoke-WebRequest {}
        Mock Start-Process {}
        Mock Remove-Item {}
        Mock Get-Command {}

        . $core

        Install-NodeCore -Config $config
        Assert-MockNotCalled Invoke-WebRequest
        Assert-MockNotCalled Start-Process
        Assert-MockNotCalled Remove-Item
    }

    It 'installs packages based on Node_Dependencies flags' {
        $config = @{ Node_Dependencies = @{ InstallYarn=$true; InstallVite=$false; InstallNodemon=$true } }
        $global = (Resolve-Path -ErrorAction Stop (Join-Path $PSScriptRoot '..' 'runner_scripts' '0202_Install-NodeGlobalPackages.ps1')).Path
        Mock Get-Command { @{Name='npm'} } -ParameterFilter { $Name -eq 'npm' }
        function npm {
            param([string[]]$testArgs)
            $null = $testArgs
        }
        Mock npm {}
<<<<<<< HEAD
        . $global
=======
        . (Resolve-Path -ErrorAction Stop $globalScript)
>>>>>>> f834c993

        Install-NodeGlobalPackages -Config $config
        Assert-MockCalled npm -ParameterFilter { $testArgs -eq @('install','-g','yarn') } -Times 1
        Assert-MockCalled npm -ParameterFilter { $testArgs -eq @('install','-g','nodemon') } -Times 1
        Assert-MockNotCalled npm -ParameterFilter { $testArgs -eq @('install','-g','vite') }
    }

    It 'honours -WhatIf for Install-GlobalPackage' {
    
<<<<<<< HEAD
        $global = (Resolve-Path -ErrorAction Stop (Join-Path $PSScriptRoot '..' 'runner_scripts' '0202_Install-NodeGlobalPackages.ps1')).Path
        . $global
=======
        . (Resolve-Path -ErrorAction Stop $globalScript)
>>>>>>> f834c993

        Install-NodeGlobalPackages -Config @{ Node_Dependencies = @{ InstallYarn=$false; InstallVite=$false; InstallNodemon=$false } }
        function npm { param([string[]]$testArgs) }
        Mock npm {}
        Install-GlobalPackage 'yarn' -WhatIf
        Assert-MockNotCalled npm
    }

    It 'uses NpmPath from Node_Dependencies when installing project deps' {
        $temp = Join-Path $env:TEMP ([System.Guid]::NewGuid())
        New-Item -ItemType Directory -Path $temp | Out-Null
        New-Item -ItemType File -Path (Join-Path $temp 'package.json') | Out-Null
        $config = @{ Node_Dependencies = @{ NpmPath = $temp } }
        function npm {
            param([string[]]$testArgs)
            $null = $testArgs
        }
        $npmPath = (Resolve-Path -ErrorAction Stop (Join-Path $PSScriptRoot '..' 'runner_scripts' '0203_Install-npm.ps1')).Path
        Mock npm {}

        . $npmPath

        Install-NpmDependencies -Config $config
        Assert-MockCalled npm -ParameterFilter { $testArgs[0] -eq 'install' } -Times 1
        Remove-Item -Recurse -Force $temp
    }

    AfterAll {
        Remove-Item -Recurse -Force $env:TEMP -ErrorAction SilentlyContinue
    }
}<|MERGE_RESOLUTION|>--- conflicted
+++ resolved
@@ -56,11 +56,8 @@
             $null = $testArgs
         }
         Mock npm {}
-<<<<<<< HEAD
+
         . $global
-=======
-        . (Resolve-Path -ErrorAction Stop $globalScript)
->>>>>>> f834c993
 
         Install-NodeGlobalPackages -Config $config
         Assert-MockCalled npm -ParameterFilter { $testArgs -eq @('install','-g','yarn') } -Times 1
@@ -70,12 +67,9 @@
 
     It 'honours -WhatIf for Install-GlobalPackage' {
     
-<<<<<<< HEAD
         $global = (Resolve-Path -ErrorAction Stop (Join-Path $PSScriptRoot '..' 'runner_scripts' '0202_Install-NodeGlobalPackages.ps1')).Path
         . $global
-=======
-        . (Resolve-Path -ErrorAction Stop $globalScript)
->>>>>>> f834c993
+n
 
         Install-NodeGlobalPackages -Config @{ Node_Dependencies = @{ InstallYarn=$false; InstallVite=$false; InstallNodemon=$false } }
         function npm { param([string[]]$testArgs) }
