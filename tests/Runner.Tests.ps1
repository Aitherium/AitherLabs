. (Join-Path $PSScriptRoot 'TestDriveCleanup.ps1')
. (Join-Path $PSScriptRoot 'helpers' 'TestHelpers.ps1')

if ($IsLinux -or $IsMacOS) { return }

<<<<<<< HEAD
Describe 'runner.ps1 syntax' {
    It 'parses without errors' {
        $path = Join-Path $PSScriptRoot '..' 'runner.ps1'
        $errs = $null
        [System.Management.Automation.Language.Parser]::ParseFile($path, [ref]$null, [ref]$errs) | Out-Null
        ($errs ? $errs.Count : 0) | Should -Be 0
    }
}
=======
>>>>>>> ff3cb5f7
Describe 'runner.ps1 configuration' {
    It 'loads default configuration without errors' {
        $modulePath = Join-Path $PSScriptRoot '..' 'lab_utils' 'Get-LabConfig.ps1'
        . $modulePath
        $configPath = Join-Path $PSScriptRoot '..' 'config_files' 'default-config.json'
        { Get-LabConfig -Path $configPath } | Should -Not -Throw
    }
}

Describe 'runner.ps1 script selection' -Skip:($SkipNonWindows) {
    BeforeAll {
        # Use script-scoped variable so PSScriptAnalyzer recognizes cross-block usage
        $script:runnerPath = Join-Path $PSScriptRoot '..' 'runner.ps1'
        $modulePath = Join-Path $PSScriptRoot '..' 'lab_utils' 'Get-LabConfig.ps1'
        . $modulePath
        . (Join-Path $PSScriptRoot '..' 'runner_utility_scripts' 'Logger.ps1')
        . (Join-Path $PSScriptRoot '..' 'lab_utils' 'Menu.ps1')
    }
    AfterEach {
        Remove-Item Function:Write-Host -ErrorAction SilentlyContinue
        Remove-Item Function:Read-Host -ErrorAction SilentlyContinue
    }

    It 'runs non-interactively when -Scripts is supplied' {
        $tempDir = Join-Path ([System.IO.Path]::GetTempPath()) ([System.Guid]::NewGuid())
        $null = New-Item -ItemType Directory -Path $tempDir
        try {
            Copy-Item $script:runnerPath -Destination $tempDir
            Copy-Item (Join-Path $PSScriptRoot '..' 'runner_utility_scripts') -Destination $tempDir -Recurse
            Copy-Item (Join-Path $PSScriptRoot '..' 'lab_utils') -Destination $tempDir -Recurse
            Copy-Item (Join-Path $PSScriptRoot '..' 'config_files') -Destination (Join-Path $tempDir 'config_files') -Recurse
            $scriptsDir = Join-Path $tempDir 'runner_scripts'
            $null = New-Item -ItemType Directory -Path $scriptsDir
            $dummy = Join-Path $scriptsDir '0001_Test.ps1'
            'Param([PSCustomObject]$Config)
exit 0' | Set-Content -Path $dummy

            Push-Location $tempDir
            Mock Read-Host { throw 'Read-Host should not be called' }
            & "$tempDir/runner.ps1" -Scripts '0001' -Auto | Out-Null
            Pop-Location
        } finally {
            Remove-Item -Recurse -Force $tempDir -ErrorAction SilentlyContinue
        }
    }

    It 'exits with code 1 when -Scripts has no matching prefixes' {
        $tempDir = Join-Path ([System.IO.Path]::GetTempPath()) ([System.Guid]::NewGuid())
        $null = New-Item -ItemType Directory -Path $tempDir
        try {
            Copy-Item $script:runnerPath -Destination $tempDir
            Copy-Item (Join-Path $PSScriptRoot '..' 'runner_utility_scripts') -Destination $tempDir -Recurse
            Copy-Item (Join-Path $PSScriptRoot '..' 'lab_utils') -Destination $tempDir -Recurse
            Copy-Item (Join-Path $PSScriptRoot '..' 'config_files') -Destination (Join-Path $tempDir 'config_files') -Recurse
            $scriptsDir = Join-Path $tempDir 'runner_scripts'
            $null = New-Item -ItemType Directory -Path $scriptsDir

            Push-Location $tempDir
            Mock Write-CustomLog {}
            & "$tempDir/runner.ps1" -Scripts '9999' -Auto | Out-Null
            $code = $LASTEXITCODE
            Pop-Location

            $code | Should -Be 1
        } finally {
            Remove-Item -Recurse -Force $tempDir -ErrorAction SilentlyContinue
        }
    }

    It 'continues executing all scripts even if one fails' {
        $tempDir = Join-Path ([System.IO.Path]::GetTempPath()) ([System.Guid]::NewGuid())
        $null = New-Item -ItemType Directory -Path $tempDir
        try {
            Copy-Item $script:runnerPath -Destination $tempDir
            Copy-Item (Join-Path $PSScriptRoot '..' 'runner_utility_scripts') -Destination $tempDir -Recurse
            Copy-Item (Join-Path $PSScriptRoot '..' 'lab_utils') -Destination $tempDir -Recurse
            Copy-Item (Join-Path $PSScriptRoot '..' 'config_files') -Destination (Join-Path $tempDir 'config_files') -Recurse
            $scriptsDir = Join-Path $tempDir 'runner_scripts'
            $null = New-Item -ItemType Directory -Path $scriptsDir
            $out1 = Join-Path $tempDir 'out1.txt'
            $out2 = Join-Path $tempDir 'out2.txt'
            $fail = Join-Path $scriptsDir '0001_Fail.ps1'
            @"
Param([PSCustomObject]`$Config)
'1' | Out-File -FilePath "$out1"
exit 1
"@ | Set-Content -Path $fail
            $succ = Join-Path $scriptsDir '0002_Success.ps1'
            @"
Param([PSCustomObject]`$Config)
'2' | Out-File -FilePath "$out2"
exit 0
"@ | Set-Content -Path $succ

            Push-Location $tempDir
            Mock Read-Host { throw 'Read-Host should not be called' }
            & "$tempDir/runner.ps1" -Scripts '0001,0002' -Auto | Out-Null
            $code = $LASTEXITCODE
            Pop-Location

            Test-Path $out1 | Should -BeTrue
            Test-Path $out2 | Should -BeTrue
            $code | Should -Be 1
        } finally {
            Remove-Item -Recurse -Force $tempDir -ErrorAction SilentlyContinue
        }
    }

    It 'continues executing all scripts when one throws' {
        $tempDir = Join-Path ([System.IO.Path]::GetTempPath()) ([System.Guid]::NewGuid())
        $null = New-Item -ItemType Directory -Path $tempDir
        try {
            Copy-Item $script:runnerPath -Destination $tempDir
            Copy-Item (Join-Path $PSScriptRoot '..' 'runner_utility_scripts') -Destination $tempDir -Recurse
            Copy-Item (Join-Path $PSScriptRoot '..' 'lab_utils') -Destination $tempDir -Recurse
            Copy-Item (Join-Path $PSScriptRoot '..' 'config_files') -Destination (Join-Path $tempDir 'config_files') -Recurse
            $scriptsDir = Join-Path $tempDir 'runner_scripts'
            $null = New-Item -ItemType Directory -Path $scriptsDir
            $out1 = Join-Path $tempDir 'out1_throw.txt'
            $out2 = Join-Path $tempDir 'out2_throw.txt'
            $fail = Join-Path $scriptsDir '0001_Throw.ps1'
            @"
Param([PSCustomObject]`$Config)
'1' | Out-File -FilePath "$out1"
throw 'bad'
"@ | Set-Content -Path $fail
            $succ = Join-Path $scriptsDir '0002_Success.ps1'
            @"
Param([PSCustomObject]`$Config)
'2' | Out-File -FilePath "$out2"
exit 0
"@ | Set-Content -Path $succ

            Push-Location $tempDir
            Mock Read-Host { throw 'Read-Host should not be called' }
            & "$tempDir/runner.ps1" -Scripts '0001,0002' -Auto | Out-Null
            $code = $LASTEXITCODE
            Pop-Location

            Test-Path $out1 | Should -BeTrue
            Test-Path $out2 | Should -BeTrue
            $code | Should -Be 1
        }
        finally {
            Remove-Item -Recurse -Force $tempDir -ErrorAction SilentlyContinue
        }
    }

    It 'runs only cleanup script when 0000 is combined with others in Auto mode' {
        $tempDir = Join-Path ([System.IO.Path]::GetTempPath()) ([System.Guid]::NewGuid())
        $null = New-Item -ItemType Directory -Path $tempDir
        try {
            Copy-Item $script:runnerPath -Destination $tempDir
            Copy-Item (Join-Path $PSScriptRoot '..' 'runner_utility_scripts') -Destination $tempDir -Recurse
            Copy-Item (Join-Path $PSScriptRoot '..' 'lab_utils') -Destination $tempDir -Recurse
            Copy-Item (Join-Path $PSScriptRoot '..' 'config_files') -Destination (Join-Path $tempDir 'config_files') -Recurse
            $scriptsDir = Join-Path $tempDir 'runner_scripts'
            $null = New-Item -ItemType Directory -Path $scriptsDir
            $out1 = Join-Path $tempDir 'out_cleanup.txt'
            $out2 = Join-Path $tempDir 'out_other.txt'
            $clean = Join-Path $scriptsDir '0000_Cleanup.ps1'
            @"
Param([PSCustomObject]`$Config)
'c' | Out-File -FilePath "$out1"
exit 0
"@ | Set-Content -Path $clean
            $other = Join-Path $scriptsDir '0001_Other.ps1'
            @"
Param([PSCustomObject]`$Config)
'o' | Out-File -FilePath "$out2"
exit 0
"@ | Set-Content -Path $other

            Push-Location $tempDir
            Mock Read-Host { throw 'Read-Host should not be called' }
            & "$tempDir/runner.ps1" -Scripts '0000,0001' -Auto | Out-Null
            $code = $LASTEXITCODE
            Pop-Location

            Test-Path $out1 | Should -BeTrue
            Test-Path $out2 | Should -BeFalse
            $code | Should -Be 0
        } finally {
            Remove-Item -Recurse -Force $tempDir -ErrorAction SilentlyContinue
        }
    }

    It 'forces script execution when flag disabled using -Force' {
        $tempDir = Join-Path ([System.IO.Path]::GetTempPath()) ([System.Guid]::NewGuid())
        $null = New-Item -ItemType Directory -Path $tempDir
        try {
            Copy-Item $script:runnerPath -Destination $tempDir
            Copy-Item (Join-Path $PSScriptRoot '..' 'runner_utility_scripts') -Destination $tempDir -Recurse
            Copy-Item (Join-Path $PSScriptRoot '..' 'lab_utils') -Destination $tempDir -Recurse
            $configDir = Join-Path $tempDir 'config_files'
            $null = New-Item -ItemType Directory -Path $configDir
            $configFile = Join-Path $configDir 'config.json'
            '{ "RunFoo": false }' | Set-Content -Path $configFile
            $scriptsDir = Join-Path $tempDir 'runner_scripts'
            $null = New-Item -ItemType Directory -Path $scriptsDir
            $out = Join-Path $tempDir 'out.txt'
            $scriptFile = Join-Path $scriptsDir '0001_Test.ps1'
            @"
Param([PSCustomObject]`$Config)
if (`$Config.RunFoo -eq `$true) { 'foo' | Out-File -FilePath "$out" } else { Write-Output 'skip' }
"@ | Set-Content -Path $scriptFile

            Push-Location $tempDir
            Mock Read-Host { throw 'Read-Host should not be called' }
            & "$tempDir/runner.ps1" -Scripts '0001' -Auto -ConfigFile $configFile -Force | Out-Null
            $updated = Get-Content -Raw $configFile | ConvertFrom-Json
            Pop-Location

            Test-Path $out | Should -BeTrue
            $updated.RunFoo | Should -BeTrue
        }
        finally { Remove-Item -Recurse -Force $tempDir -ErrorAction SilentlyContinue }
    }

    It 'skips script action when flag disabled and -Force not used' {
        $tempDir = Join-Path ([System.IO.Path]::GetTempPath()) ([System.Guid]::NewGuid())
        $null = New-Item -ItemType Directory -Path $tempDir
        try {
            Copy-Item $script:runnerPath -Destination $tempDir
            Copy-Item (Join-Path $PSScriptRoot '..' 'runner_utility_scripts') -Destination $tempDir -Recurse
            Copy-Item (Join-Path $PSScriptRoot '..' 'lab_utils') -Destination $tempDir -Recurse
            $configDir = Join-Path $tempDir 'config_files'
            $null = New-Item -ItemType Directory -Path $configDir
            $configFile = Join-Path $configDir 'config.json'
            '{ "RunFoo": false }' | Set-Content -Path $configFile
            $scriptsDir = Join-Path $tempDir 'runner_scripts'
            $null = New-Item -ItemType Directory -Path $scriptsDir
            $out = Join-Path $tempDir 'out.txt'
            $scriptFile = Join-Path $scriptsDir '0001_Test.ps1'
            @"
Param([PSCustomObject]`$Config)
if (`$Config.RunFoo -eq `$true) { 'foo' | Out-File -FilePath "$out" }
"@ | Set-Content -Path $scriptFile

            Push-Location $tempDir
            Mock Read-Host { throw 'Read-Host should not be called' }
            & "$tempDir/runner.ps1" -Scripts '0001' -Auto -ConfigFile $configFile | Out-Null
            $updated = Get-Content -Raw $configFile | ConvertFrom-Json
            Pop-Location

            Test-Path $out | Should -BeFalse
            $updated.RunFoo | Should -BeFalse
        }
        finally { Remove-Item -Recurse -Force $tempDir -ErrorAction SilentlyContinue }
    }

    It 'reports success when script omits an exit statement' {
        $tempDir = Join-Path ([System.IO.Path]::GetTempPath()) ([System.Guid]::NewGuid())
        $null = New-Item -ItemType Directory -Path $tempDir
        try {
            Copy-Item $script:runnerPath -Destination $tempDir
            Copy-Item (Join-Path $PSScriptRoot '..' 'runner_utility_scripts') -Destination $tempDir -Recurse
            Copy-Item (Join-Path $PSScriptRoot '..' 'lab_utils') -Destination $tempDir -Recurse
            Copy-Item (Join-Path $PSScriptRoot '..' 'config_files') -Destination (Join-Path $tempDir 'config_files') -Recurse
            $scriptsDir = Join-Path $tempDir 'runner_scripts'
            $null = New-Item -ItemType Directory -Path $scriptsDir
            $out = Join-Path $tempDir 'out.txt'
            $scriptFile = Join-Path $scriptsDir '0001_NoExit.ps1'
            @"
Param([PSCustomObject]`$Config)
'ok' | Out-File -FilePath "$out"
"@ | Set-Content -Path $scriptFile

            Push-Location $tempDir
            Mock Read-Host { throw 'Read-Host should not be called' }
            & "$tempDir/runner.ps1" -Scripts '0001' -Auto | Out-Null
            $code = $LASTEXITCODE
            Pop-Location

            Test-Path $out | Should -BeTrue
            $code | Should -Be 0
        }
        finally { Remove-Item -Recurse -Force $tempDir -ErrorAction SilentlyContinue }
    }

    It 'suppresses informational logs when -Verbosity silent is used' {
        $tempDir = Join-Path ([System.IO.Path]::GetTempPath()) ([System.Guid]::NewGuid())
        $null = New-Item -ItemType Directory -Path $tempDir
        try {
            Copy-Item $script:runnerPath -Destination $tempDir
            Copy-Item (Join-Path $PSScriptRoot '..' 'runner_utility_scripts') -Destination $tempDir -Recurse
            Copy-Item (Join-Path $PSScriptRoot '..' 'lab_utils') -Destination $tempDir -Recurse
            Copy-Item (Join-Path $PSScriptRoot '..' 'config_files') -Destination (Join-Path $tempDir 'config_files') -Recurse
            $scriptsDir = Join-Path $tempDir 'runner_scripts'
            $null = New-Item -ItemType Directory -Path $scriptsDir
            $scriptFile = Join-Path $scriptsDir '0001_Log.ps1'
            @"
Param([PSCustomObject]`$Config)
Write-Warning 'warn message'
Write-Error 'err message'
"@ | Set-Content -Path $scriptFile

            Push-Location $tempDir
            $script:logLines = @()
            function global:Write-Host {
                param([Parameter(Mandatory=$true,Position=0)][string]$Object,
                      [Parameter(Position=1)][string]$ForegroundColor)
                $script:logLines += $Object
            }
            $output = & "$tempDir/runner.ps1" -Scripts '0001' -Auto -Verbosity 'silent' *>&1
            Pop-Location

        $script:logLines | Should -Not -Contain '==== Loading configuration ===='
        ($output | Out-String) | Should -Match 'warn message'
        ($output | Out-String) | Should -Match 'err message'
    }
    finally { Remove-Item -Recurse -Force $tempDir -ErrorAction SilentlyContinue }
}

    It 'suppresses informational logs when -Verbosity silent is used' {
        $tempDir = Join-Path ([System.IO.Path]::GetTempPath()) ([System.Guid]::NewGuid())
        $null = New-Item -ItemType Directory -Path $tempDir
        try {
            Copy-Item $script:runnerPath -Destination $tempDir
            Copy-Item (Join-Path $PSScriptRoot '..' 'runner_utility_scripts') -Destination $tempDir -Recurse
            Copy-Item (Join-Path $PSScriptRoot '..' 'lab_utils') -Destination $tempDir -Recurse
            Copy-Item (Join-Path $PSScriptRoot '..' 'config_files') -Destination (Join-Path $tempDir 'config_files') -Recurse
            $scriptsDir = Join-Path $tempDir 'runner_scripts'
            $null = New-Item -ItemType Directory -Path $scriptsDir
            $scriptFile = Join-Path $scriptsDir '0001_Log.ps1'
            @"
Param([PSCustomObject]`$Config)
Write-Warning 'warn message'
Write-Error 'err message'
"@ | Set-Content -Path $scriptFile

            Push-Location $tempDir
            $script:logLines = @()
            function global:Write-Host {
                param([Parameter(Mandatory=$true,Position=0)][string]$Object,
                      [Parameter(Position=1)][string]$ForegroundColor)
                $script:logLines += $Object
            }
            $output = & "$tempDir/runner.ps1" -Scripts '0001' -Auto -Verbosity silent *>&1
            Pop-Location

            $script:logLines | Should -Not -Contain '==== Loading configuration ===='
            ($output | Out-String) | Should -Match 'warn message'
            ($output | Out-String) | Should -Match 'err message'
        }
        finally { Remove-Item -Recurse -Force $tempDir -ErrorAction SilentlyContinue }
    }

    It 'prompts for script selection when no -Scripts argument is supplied' -Skip:($SkipNonWindows) {
        $tempDir = Join-Path ([System.IO.Path]::GetTempPath()) ([System.Guid]::NewGuid())
        $null = New-Item -ItemType Directory -Path $tempDir
        try {
            Copy-Item $script:runnerPath -Destination $tempDir
            Copy-Item (Join-Path $PSScriptRoot '..' 'runner_utility_scripts') -Destination $tempDir -Recurse
            Copy-Item (Join-Path $PSScriptRoot '..' 'lab_utils') -Destination $tempDir -Recurse
            Copy-Item (Join-Path $PSScriptRoot '..' 'config_files') -Destination (Join-Path $tempDir 'config_files') -Recurse
            $scriptsDir = Join-Path $tempDir 'runner_scripts'
            $null = New-Item -ItemType Directory -Path $scriptsDir
            $dummy = Join-Path $scriptsDir '0001_Test.ps1'
            'Param([PSCustomObject]$Config)
exit 0' | Set-Content -Path $dummy

            $script:idx = 0
            Mock Get-MenuSelection {
                if ($script:idx -eq 0) {
                    $script:idx++
                    return '0001_Test.ps1'
                }
                return @()
            }

            Push-Location $tempDir
            & "$tempDir/runner.ps1" -Auto | Out-Null
            Pop-Location

            Should -Invoke -CommandName Get-MenuSelection -Times 2
        } finally {
            Remove-Item -Recurse -Force $tempDir -ErrorAction SilentlyContinue
        }
    }

    It 'handles empty or invalid selection by logging and doing nothing' -Skip:($SkipNonWindows) {
        $tempDir = Join-Path ([System.IO.Path]::GetTempPath()) ([System.Guid]::NewGuid())
        $null = New-Item -ItemType Directory -Path $tempDir
        try {
            Copy-Item $script:runnerPath -Destination $tempDir
            Copy-Item (Join-Path $PSScriptRoot '..' 'runner_utility_scripts') -Destination $tempDir -Recurse
            Copy-Item (Join-Path $PSScriptRoot '..' 'lab_utils') -Destination $tempDir -Recurse
            Copy-Item (Join-Path $PSScriptRoot '..' 'config_files') -Destination (Join-Path $tempDir 'config_files') -Recurse
            $scriptsDir = Join-Path $tempDir 'runner_scripts'
            $null = New-Item -ItemType Directory -Path $scriptsDir
            $out = Join-Path $tempDir 'out.txt'
            $scriptFile = Join-Path $scriptsDir '0001_Test.ps1'
            @"
Param([PSCustomObject]`$Config)
'ran' | Out-File -FilePath "$out"
exit 0
"@ | Set-Content -Path $scriptFile

            Mock Get-MenuSelection { @() }
            Mock Write-CustomLog {}

            Push-Location $tempDir
            & "$tempDir/runner.ps1" -Auto | Out-Null
            Pop-Location

            Test-Path $out | Should -BeFalse
            Should -Invoke -CommandName Write-CustomLog -Times 1 -ParameterFilter { $Message -eq 'No scripts selected.' }
            Should -Invoke -CommandName Get-MenuSelection -Times 1
        }
        finally {
            Remove-Item -Recurse -Force $tempDir -ErrorAction SilentlyContinue
        }
    }

    It 'logs script output exactly once' {
        $tempDir = Join-Path ([System.IO.Path]::GetTempPath()) ([System.Guid]::NewGuid())
        $null = New-Item -ItemType Directory -Path $tempDir
        try {
            Copy-Item $script:runnerPath -Destination $tempDir
            Copy-Item (Join-Path $PSScriptRoot '..' 'runner_utility_scripts') -Destination $tempDir -Recurse
            Copy-Item (Join-Path $PSScriptRoot '..' 'lab_utils') -Destination $tempDir -Recurse
            Copy-Item (Join-Path $PSScriptRoot '..' 'config_files') -Destination (Join-Path $tempDir 'config_files') -Recurse
            $scriptsDir = Join-Path $tempDir 'runner_scripts'
            $null = New-Item -ItemType Directory -Path $scriptsDir
            $scriptFile = Join-Path $scriptsDir '0001_Echo.ps1'
            @"
Param([PSCustomObject]`$Config)
Write-Output 'hello world'
"@ | Set-Content -Path $scriptFile

            Push-Location $tempDir
            $script:messages = @()
            Mock Write-CustomLog { param($Message,$Level) $script:messages += $Message }
            & "$tempDir/runner.ps1" -Scripts '0001' -Auto | Out-Null
            Pop-Location

            ($script:messages | Where-Object { $_ -match 'hello world' }).Count | Should -Be 1
        }
        finally {
            Remove-Item -Recurse -Force $tempDir -ErrorAction SilentlyContinue
        }
    }
}

Describe 'Set-LabConfig' {
    BeforeAll {
        function Set-LabConfig {
            [CmdletBinding(SupportsShouldProcess)]
            param([hashtable]$ConfigObject)

            if (-not $PSCmdlet.ShouldProcess('ConfigObject', 'Update configuration prompts')) {
                return $ConfigObject
            }

            $menu = @('InstallGit','InstallGo','InstallOpenTofu','LocalPath','Node_Dependencies','Done')
            $selection = Get-MenuSelection -Items $menu -Title 'Edit configuration'
            foreach ($choice in $selection) {
                switch ($choice) {
                    'Done' { return $ConfigObject }
                    'InstallGit' {
                        $ans = Read-Host "InstallGit? (Y/N) [$($ConfigObject.InstallGit)]"
                        if ($ans) { $ConfigObject.InstallGit = $ans -match '^(?i)y' }
                    }
                    'InstallGo' {
                        $ans = Read-Host "InstallGo? (Y/N) [$($ConfigObject.InstallGo)]"
                        if ($ans) { $ConfigObject.InstallGo = $ans -match '^(?i)y' }
                    }
                    'InstallOpenTofu' {
                        $ans = Read-Host "InstallOpenTofu? (Y/N) [$($ConfigObject.InstallOpenTofu)]"
                        if ($ans) { $ConfigObject.InstallOpenTofu = $ans -match '^(?i)y' }
                    }
                    'LocalPath' {
                        $ans = Read-Host "Local repo path [$($ConfigObject.LocalPath)]"
                        if ($ans) { $ConfigObject.LocalPath = $ans }
                    }
                    'Node_Dependencies' {
                        $p1 = Read-Host "Path to Node project [$($ConfigObject.Node_Dependencies.NpmPath)]"
                        if ($p1) { $ConfigObject.Node_Dependencies.NpmPath = $p1 }
                        $p2 = Read-Host "Create NpmPath if missing? (Y/N) [$($ConfigObject.Node_Dependencies.CreateNpmPath)]"
                        if ($p2) { $ConfigObject.Node_Dependencies.CreateNpmPath = $p2 -match '^(?i)y' }
                    }
                }
            }
            return $ConfigObject
        }
    }

    It 'updates selections and saves to JSON' -Skip:($SkipNonWindows) {
        $config = @{
            InstallGit = $false
            InstallGo  = $false
            InstallOpenTofu = $false
            LocalPath = ''
            Node_Dependencies = @{ NpmPath = 'C:\\Old'; CreateNpmPath = $false }
        }

        $answers = @('Y','C:\\Repo','C:\\Node','Y')
        $script:idx = 0
        function global:Read-Host {
            param([string]$Prompt)
            $null = $Prompt
            $answers[$script:idx++]
        }

        Mock Get-MenuSelection { 'InstallGit','LocalPath','Node_Dependencies','Done' }

        $updated = Set-LabConfig -ConfigObject $config

        $temp = Join-Path ([System.IO.Path]::GetTempPath()) 'config-test.json'
        $updated | ConvertTo-Json -Depth 5 | Out-File -FilePath $temp -Encoding utf8

        $saved = Get-Content -Raw $temp | ConvertFrom-Json

        $saved.InstallGit | Should -BeTrue
        $saved.InstallGo  | Should -BeFalse
        $saved.InstallOpenTofu | Should -BeTrue
        $saved.LocalPath | Should -Be 'C:\\Repo'
        $saved.Node_Dependencies.NpmPath | Should -Be 'C:\\Node'
        $saved.Node_Dependencies.CreateNpmPath | Should -BeTrue

        Remove-Item $temp -ErrorAction SilentlyContinue
    }
}<|MERGE_RESOLUTION|>--- conflicted
+++ resolved
@@ -3,7 +3,6 @@
 
 if ($IsLinux -or $IsMacOS) { return }
 
-<<<<<<< HEAD
 Describe 'runner.ps1 syntax' {
     It 'parses without errors' {
         $path = Join-Path $PSScriptRoot '..' 'runner.ps1'
@@ -12,8 +11,7 @@
         ($errs ? $errs.Count : 0) | Should -Be 0
     }
 }
-=======
->>>>>>> ff3cb5f7
+
 Describe 'runner.ps1 configuration' {
     It 'loads default configuration without errors' {
         $modulePath = Join-Path $PSScriptRoot '..' 'lab_utils' 'Get-LabConfig.ps1'
