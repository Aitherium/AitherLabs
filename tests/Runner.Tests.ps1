--- conflicted
+++ resolved
@@ -329,7 +329,6 @@
     }
 
     It 'suppresses informational logs when -Quiet is used' {
-<<<<<<< HEAD
         $tempDir   = New-RunnerTestEnv
         $scriptsDir = Join-Path $tempDir 'runner_scripts'
         @"
@@ -357,8 +356,6 @@
     }
 
     It 'suppresses informational logs when -Verbosity silent is used' {
-=======
->>>>>>> 39439ee2
         $tempDir   = New-RunnerTestEnv
         $scriptsDir = Join-Path $tempDir 'runner_scripts'
         @"
