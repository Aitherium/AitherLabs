--- conflicted
+++ resolved
@@ -36,11 +36,6 @@
             $output = & "$tempDir/runner.ps1" -Scripts '0200' -Auto
             Pop-Location
 
-<<<<<<< HEAD
-            $result = $output | Where-Object { $_ -is [pscustomobject] } | Select-Object -First 1
-            $result | Should -Not -BeNullOrEmpty
-            $result.PSObject.Properties.Name | Should -Contain 'ComputerName'
-=======
             $obj = $output | ConvertFrom-Json
             $obj | Should -Not -BeNullOrEmpty
             $obj.PSObject.Properties.Name | Should -Contain 'ComputerName'
@@ -49,7 +44,7 @@
             $obj.PSObject.Properties.Name | Should -Contain 'DiskInfo'
             $obj.PSObject.Properties.Name | Should -Contain 'RolesFeatures'
             $obj.PSObject.Properties.Name | Should -Contain 'LatestHotfix'
->>>>>>> d816a6b4
+
         }
         finally {
             Remove-Item -Recurse -Force $tempDir -ErrorAction SilentlyContinue
