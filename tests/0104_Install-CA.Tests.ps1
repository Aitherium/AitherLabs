--- conflicted
+++ resolved
@@ -78,11 +78,8 @@
     Context 'Install-CA Function Tests' {
         It 'should be defined and accessible' -Skip:($SkipNonWindows) {
             $scriptContent = Get-Content $script:ScriptPath -Raw
-<<<<<<< HEAD
-            $scriptContent | Should -Match "function\s+[^']*"
-=======
             $scriptContent | Should -Match 'function\s+[^'']*'
->>>>>>> cd9b6cb8
+
         }
                 It 'should support common parameters' -Skip:($SkipNonWindows) {
             $scriptContent = Get-Content $script:ScriptPath -Raw
