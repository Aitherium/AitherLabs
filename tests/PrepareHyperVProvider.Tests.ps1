. (Join-Path $PSScriptRoot 'TestDriveCleanup.ps1')
<<<<<<< HEAD
Describe 'Prepare-HyperVProvider path restoration' -Skip:($IsLinux -or $IsMacOS) {
    It 'restores location after execution' {
=======
Describe 'Prepare-HyperVProvider path restoration' {
    It 'restores location after execution' -Skip:($IsLinux -or $IsMacOS) {
>>>>>>> 3a39d24a
        . (Join-Path $PSScriptRoot '..' 'runner_utility_scripts' 'Logger.ps1')
        $script:scriptPath = Join-Path $PSScriptRoot '..' 'runner_scripts' '0010_Prepare-HyperVProvider.ps1'
        $config = [pscustomobject]@{
            PrepareHyperVHost = $true
            InfraRepoPath = 'C:\\Infra'
            CertificateAuthority = @{ CommonName = 'TestCA' }
            HostName = 'hvhost'
        }

        $script:location = 'C:\\Start'
        $script:stack = @()

        Mock Get-Location { $script:location }
        Mock Push-Location { $script:stack += $script:location }
        Mock Set-Location { param($Path) $script:location = $Path }
        Mock Pop-Location { $script:location = $script:stack[-1]; $script:stack = $script:stack[0..($script:stack.Count-2)] }

        Mock Write-CustomLog {}
        Mock Get-WindowsOptionalFeature { @{State='Enabled'} }
        Mock Enable-WindowsOptionalFeature {}
        Mock Test-WSMan {}
        Mock Enable-PSRemoting {}
        Mock Get-WSManInstance { @{MaxMemoryPerShellMB=1024; MaxTimeoutms=1800000; TrustedHosts='*'; Negotiate=$true} }
        Mock Set-WSManInstance {}
        Mock New-Item {}
        Mock Test-Path { $false }
        Mock git {}
        Mock go {}
        Mock Copy-Item {}
        Mock Read-Host { '' }
        Mock Resolve-Path { param([string]$Path) @{ Path = $Path } }

        . $script:scriptPath -Config $config

        $location | Should -Be 'C:\\Start'
    }
}

<<<<<<< HEAD
Describe 'Prepare-HyperVProvider certificate handling' -Skip:($IsLinux -or $IsMacOS) {
    It 'creates PEM files and updates providers.tf' {
=======
Describe 'Prepare-HyperVProvider certificate handling' {
    It 'creates PEM files and updates providers.tf' -Skip:($IsLinux -or $IsMacOS) {
>>>>>>> 3a39d24a
        . (Join-Path $PSScriptRoot '..' 'runner_utility_scripts' 'Logger.ps1')
        $script:scriptPath = Join-Path $PSScriptRoot '..' 'runner_scripts' '0010_Prepare-HyperVProvider.ps1'
        $tempDir = Join-Path ([System.IO.Path]::GetTempPath()) ([System.Guid]::NewGuid())

        $null = New-Item -ItemType Directory -Path $tempDir
        $config = [pscustomobject]@{
            PrepareHyperVHost = $true
            InfraRepoPath = $tempDir
            CertificateAuthority = @{ CommonName = 'TestCA' }
        }

        Mock Write-CustomLog {}
        Mock Get-WindowsOptionalFeature { @{State='Enabled'} }
        Mock Enable-WindowsOptionalFeature {}
        Mock Test-WSMan {}
        Mock Enable-PSRemoting {}
        Mock Get-WSManInstance { @{MaxMemoryPerShellMB=1024; MaxTimeoutms=1800000; TrustedHosts='*'; Negotiate=$true} }
        Mock Set-WSManInstance {}
        Mock New-Item {}
        Mock Test-Path { $false }
        Mock git {}
        Mock go {}
        Mock Convert-CerToPem {}
        Mock Convert-PfxToPem {}
        Mock Copy-Item {}
        Mock Read-Host { 'pw' }

        $providerFile = Join-Path $tempDir 'providers.tf'
        @(
          'provider "hyperv" {',
          '  insecure        = true',
          '  use_ntlm        = true',
          '  tls_server_name = ""',
          '  cacert_path     = ""',
          '  cert_path       = ""',
          '  key_path        = ""',
          '}'
        ) | Set-Content -Path $providerFile

        . $script:scriptPath -Config $config
        Assert-MockCalled Convert-CerToPem -Times 1
        Assert-MockCalled Convert-PfxToPem -Times 1

        Test-Path (Join-Path $tempDir 'TestCA.pem') | Should -BeTrue
        Test-Path (Join-Path $tempDir ("$(hostname).pem")) | Should -BeTrue
        Test-Path (Join-Path $tempDir ("$(hostname)-key.pem")) | Should -BeTrue
        (Get-Content $providerFile -Raw) | Should -Match 'insecure\s*=\s*false'
    }
}

<<<<<<< HEAD
Describe 'Convert certificate helpers honour -WhatIf' -Skip:($IsLinux -or $IsMacOS) {
    It 'skips writing files when WhatIf is used' {
=======
Describe 'Convert certificate helpers honour -WhatIf' {
    It 'skips writing files when WhatIf is used' -Skip:($IsLinux -or $IsMacOS) {
>>>>>>> 3a39d24a
        $scriptPath = Join-Path $PSScriptRoot '..' 'runner_scripts' '0010_Prepare-HyperVProvider.ps1'
        . $scriptPath
        $cer = Join-Path $TestDrive (([guid]::NewGuid()).ToString() + '.cer')
        $pem = Join-Path $TestDrive (([guid]::NewGuid()).ToString() + '.pem')
        'dummy' | Set-Content -Path $cer
        Mock Set-Content {}
        Convert-CerToPem -CerPath $cer -PemPath $pem -WhatIf
        Assert-MockNotCalled Set-Content
        Remove-Item $cer -ErrorAction SilentlyContinue
    }

    It 'skips writing PFX outputs when WhatIf is used' -Skip:($IsLinux -or $IsMacOS) {
        $scriptPath = Join-Path $PSScriptRoot '..' 'runner_scripts' '0010_Prepare-HyperVProvider.ps1'
        . $scriptPath
        $pfx = Join-Path $TestDrive (([guid]::NewGuid()).ToString() + '.pfx')
        $cert = Join-Path $TestDrive (([guid]::NewGuid()).ToString() + '.pem')
        $key = Join-Path $TestDrive (([guid]::NewGuid()).ToString() + '-key.pem')
        'dummy' | Set-Content -Path $pfx
        $rsa = New-Object psobject
        $rsa | Add-Member -MemberType ScriptMethod -Name ExportPkcs8PrivateKey -Value { @() }
        $stub = New-Object psobject
        $stub | Add-Member -MemberType ScriptMethod -Name Export -Value { param($t) @() }
        $stub | Add-Member -MemberType ScriptMethod -Name GetRSAPrivateKey -Value { $rsa }
        Mock Set-Content {}
        Mock New-Object { $stub }
        $securePass = (New-Object System.Net.NetworkCredential('', 'pw')).SecurePassword
        Convert-PfxToPem -PfxPath $pfx -Password $securePass -CertPath $cert -KeyPath $key -WhatIf
        Assert-MockNotCalled Set-Content
        Remove-Item $pfx -ErrorAction SilentlyContinue
    }
}<|MERGE_RESOLUTION|>--- conflicted
+++ resolved
@@ -1,11 +1,6 @@
 . (Join-Path $PSScriptRoot 'TestDriveCleanup.ps1')
-<<<<<<< HEAD
 Describe 'Prepare-HyperVProvider path restoration' -Skip:($IsLinux -or $IsMacOS) {
     It 'restores location after execution' {
-=======
-Describe 'Prepare-HyperVProvider path restoration' {
-    It 'restores location after execution' -Skip:($IsLinux -or $IsMacOS) {
->>>>>>> 3a39d24a
         . (Join-Path $PSScriptRoot '..' 'runner_utility_scripts' 'Logger.ps1')
         $script:scriptPath = Join-Path $PSScriptRoot '..' 'runner_scripts' '0010_Prepare-HyperVProvider.ps1'
         $config = [pscustomobject]@{
@@ -44,13 +39,9 @@
     }
 }
 
-<<<<<<< HEAD
 Describe 'Prepare-HyperVProvider certificate handling' -Skip:($IsLinux -or $IsMacOS) {
     It 'creates PEM files and updates providers.tf' {
-=======
-Describe 'Prepare-HyperVProvider certificate handling' {
-    It 'creates PEM files and updates providers.tf' -Skip:($IsLinux -or $IsMacOS) {
->>>>>>> 3a39d24a
+
         . (Join-Path $PSScriptRoot '..' 'runner_utility_scripts' 'Logger.ps1')
         $script:scriptPath = Join-Path $PSScriptRoot '..' 'runner_scripts' '0010_Prepare-HyperVProvider.ps1'
         $tempDir = Join-Path ([System.IO.Path]::GetTempPath()) ([System.Guid]::NewGuid())
@@ -101,13 +92,9 @@
     }
 }
 
-<<<<<<< HEAD
+
 Describe 'Convert certificate helpers honour -WhatIf' -Skip:($IsLinux -or $IsMacOS) {
     It 'skips writing files when WhatIf is used' {
-=======
-Describe 'Convert certificate helpers honour -WhatIf' {
-    It 'skips writing files when WhatIf is used' -Skip:($IsLinux -or $IsMacOS) {
->>>>>>> 3a39d24a
         $scriptPath = Join-Path $PSScriptRoot '..' 'runner_scripts' '0010_Prepare-HyperVProvider.ps1'
         . $scriptPath
         $cer = Join-Path $TestDrive (([guid]::NewGuid()).ToString() + '.cer')
