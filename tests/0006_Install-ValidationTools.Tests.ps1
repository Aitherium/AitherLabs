--- conflicted
+++ resolved
@@ -80,11 +80,8 @@
     Context 'Install-Cosign Function Tests' {
         It 'should be defined and accessible' -Skip:($SkipNonWindows) {
             $scriptContent = Get-Content $script:ScriptPath -Raw
-<<<<<<< HEAD
-            $scriptContent | Should -Match "function\s+[^']*"
-=======
             $scriptContent | Should -Match 'function\s+[^'']*'
->>>>>>> cd9b6cb8
+
         }
                 It 'should support common parameters' -Skip:($SkipNonWindows) {
             $scriptContent = Get-Content $script:ScriptPath -Raw
@@ -101,11 +98,8 @@
     Context 'Find-Gpg Function Tests' {
         It 'should be defined and accessible' -Skip:($SkipNonWindows) {
             $scriptContent = Get-Content $script:ScriptPath -Raw
-<<<<<<< HEAD
-            $scriptContent | Should -Match "function\s+[^']*"
-=======
             $scriptContent | Should -Match 'function\s+[^'']*'
->>>>>>> cd9b6cb8
+
         }
                 It 'should handle execution with valid parameters' -Skip:($SkipNonWindows) {
             # Add specific test logic for Find-Gpg
