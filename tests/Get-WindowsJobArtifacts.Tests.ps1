--- conflicted
+++ resolved
@@ -21,13 +21,6 @@
         Mock gh { '{"workflow_runs":[{"id":1}]}' } -ParameterFilter { $args[1] -like '*runs?*' }
         Mock gh { '{"artifacts":[{"name":"pester-coverage-windows-latest","archive_download_url":"cov"},{"name":"pester-results-windows-latest","archive_download_url":"res"}]}' } -ParameterFilter { $args[1] -like '*artifacts*' }
         Mock gh {} -ParameterFilter { $args[0] -eq 'cov' -or $args[0] -eq 'res' }
-<<<<<<< HEAD
-=======
-        Mock Invoke-WebRequest -ModuleName LabSetup { [pscustomobject]@{ Content = 'Dummy content' } }
-        Mock Expand-Archive {}
-        Mock Get-ChildItem { [pscustomobject]@{ FullName = 'dummy.xml' } }
-        Mock Select-Xml { @() }
->>>>>>> 637b3932
 
         & $scriptPath
 
@@ -49,15 +42,8 @@
         $id = 123
         Mock Get-Command { [pscustomobject]@{ Name = 'gh' } } -ParameterFilter { $Name -eq 'gh' }
         Mock gh {} -ParameterFilter { $args[0] -eq 'auth' -and $args[1] -eq 'status' }
-<<<<<<< HEAD
         Mock gh { '{"artifacts":[]}' } -ParameterFilter { $args[1] -like "*runs/$id/artifacts" }
-=======
-        Mock gh { '{"artifacts":[]}' } -ParameterFilter { $args[0] -like "*runs/$id/artifacts" }
-        Mock Invoke-WebRequest -ModuleName LabSetup {}
-        Mock Expand-Archive {}
-        Mock Get-ChildItem { [pscustomobject]@{ FullName = 'dummy.xml' } }
-        Mock Select-Xml { @() }
->>>>>>> 637b3932
+
 
         & $scriptPath -RunId $id
 
