--- conflicted
+++ resolved
@@ -1,4 +1,3 @@
-<<<<<<< HEAD
 BeforeAll {
     # Ensure no lingering TestDrive from previous test runs
     if (Get-PSDrive -Name TestDrive -ErrorAction SilentlyContinue) {
@@ -15,9 +14,7 @@
     Remove-Item -Recurse -Force $script:temp -ErrorAction SilentlyContinue
 }
 
-=======
-. (Join-Path $PSScriptRoot 'TestDriveCleanup.ps1')
->>>>>>> 6e035347
+
 Describe 'OpenTofuInstaller logging' {
     It 'creates log files and removes them for elevated unpack' -Skip:($IsLinux -or $IsMacOS) {
         $script:scriptPath = Join-Path $PSScriptRoot '..' 'runner_utility_scripts' 'OpenTofuInstaller.ps1'
