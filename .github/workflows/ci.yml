--- conflicted
+++ resolved
@@ -95,24 +95,19 @@
         shell: powershell
         run: |
           Install-Module -Name Pester -Force -Scope CurrentUser
-      - name: Install Pester
+          
+      - name: Install Pester (pwsh)
         if: runner.os != 'Windows'
         shell: pwsh
         run: |
           Install-Module -Name Pester -Force -Scope CurrentUser
-<<<<<<< HEAD
-      - name: Run Pester (Windows PowerShell)
-        if: runner.os == 'Windows'
-        shell: powershell
-        run: |
-          Invoke-Pester -CI -ErrorAction Stop
-=======
+          
       - name: Install powershell-yaml
         if: runner.os == 'Windows'
         shell: pwsh
         run: |
           Install-Module -Name powershell-yaml -Force -Scope CurrentUser
->>>>>>> 5132b047
+          
       - name: Run Pester
         if: runner.os != 'Windows'
         shell: pwsh
