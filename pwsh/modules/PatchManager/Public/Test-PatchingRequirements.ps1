function Test-PatchingRequirements {
    [CmdletBinding()]
    param(
        [Parameter(Mandatory = $false)]
        [string]$ProjectRoot = (Get-Location).Path,
        
        [Parameter(Mandatory = $false)]
        [switch]$InstallMissing,
        
        [Parameter(Mandatory = $false)]
        [string]$LogFile,
        
        [Parameter(Mandatory = $false)]
        [string[]]$AffectedFiles
    )
    
    # Function for centralized logging
    if (-not (Get-Command "Write-PatchLog" -ErrorAction SilentlyContinue)) {
        function Write-PatchLog {
            param(
                [string]$Message,
                [ValidateSet("INFO", "SUCCESS", "WARNING", "ERROR", "DEBUG")]
                [string]$Level = "INFO",
                [string]$LogFile
            )
            
            $timestamp = Get-Date -Format "yyyy-MM-dd HH:mm:ss"
            $formattedMessage = "$timestamp $Level $Message"
            
            # Color coding based on level
            $color = switch ($Level) {
                "INFO" { "Gray" }
                "SUCCESS" { "Green" }
                "WARNING" { "Yellow" }
                "ERROR" { "Red" }
                "DEBUG" { "DarkGray" }
                default { "White" }
            }
            
            Write-Host $formattedMessage -ForegroundColor $color
            
            # Only write to file if LogFile is provided and not empty
            if ($LogFile -and $LogFile.Trim()) {
                $formattedMessage | Out-File -FilePath $LogFile -Append
            }
        }
    }
    Write-PatchLog "Testing patching requirements..." "INFO" -LogFile $LogFile
    Write-PatchLog "Project root: $ProjectRoot" "INFO" -LogFile $LogFile
    
    # Validate project root exists
    if (-not (Test-Path $ProjectRoot)) {
        Write-PatchLog "Project root path does not exist: $ProjectRoot" "ERROR" -LogFile $LogFile
        return @{ AllRequirementsMet = $false; Error = "Invalid project root path" }
    }
    
    # Log affected files if provided
    if ($AffectedFiles -and $AffectedFiles.Count -gt 0) {
        Write-PatchLog "Affected files provided: $($AffectedFiles.Count) files" "INFO" -LogFile $LogFile
        foreach ($file in $AffectedFiles) {
            Write-PatchLog "  - $file" "DEBUG" -LogFile $LogFile
        }
    }
    
    # Required modules
    $requiredModules = @(
        @{
            Name           = "PSScriptAnalyzer"
            MinimumVersion = "1.18.0"
            Description    = "PowerShell script analysis tool"
        },
        @{
            Name           = "Pester"
            MinimumVersion = "5.0.0"
            Description    = "PowerShell testing framework"
        },
        @{
            Name           = "powershell-yaml"
            MinimumVersion = "0.4.0"
            Description    = "PowerShell module for working with YAML"
        }
    )
    
    # Required commands
    $requiredCommands = @(
        @{
            Name           = "git"
            TestParam      = "--version"
            ExpectedOutput = "git version"
            Description    = "Git version control"
        },
        @{
            Name           = "yamllint"
            TestParam      = "--version"
            ExpectedOutput = "yamllint"
            Description    = "YAML validation tool"
            Optional       = $true
        },
        @{
            Name           = "python"
            TestParam      = "--version"
            ExpectedOutput = "Python"
            Description    = "Python interpreter"
            Optional       = $true
        }
    )
    
    # Results object
    $results = @{
        AllRequirementsMet = $true
        ModulesAvailable   = @()
        ModulesMissing     = @()
        CommandsAvailable  = @()
        CommandsMissing    = @()
        Fixes              = @()
    }
    # Check PowerShell modules
    foreach ($module in $requiredModules) {        Write-PatchLog "Checking for module: $($module.Name)" "INFO" -LogFile $LogFile
        
        $moduleInstalled = Get-Module -Name $module.Name -ListAvailable | Where-Object { $_.Version -ge $module.MinimumVersion }
<<<<<<< HEAD
          if ($moduleInstalled) {
            Write-PatchLog " Module $($module.Name) v$($moduleInstalled.Version) is available" "INFO" -LogFile $LogFile
=======
        if ($moduleInstalled) {
            Write-PatchLog " Module $($module.Name) v$($moduleInstalled.Version) is available" "SUCCESS" -LogFile $LogFile
>>>>>>> a5352719
            $results.ModulesAvailable += $module.Name
        } else {
            Write-PatchLog " Module $($module.Name) v$($module.MinimumVersion)+ not found" "WARNING" -LogFile $LogFile
            $results.ModulesMissing += $module.Name
            $results.AllRequirementsMet = $false
            
            # Add fix command
            $results.Fixes += "Install-Module -Name '$($module.Name)' -Scope CurrentUser -Force"
            
            # Install if requested
            if ($InstallMissing) {
                Write-PatchLog "Installing module $($module.Name)..." "INFO" -LogFile $LogFile
                try {
                    Install-Module -Name $module.Name -Scope CurrentUser -Force
                    Write-PatchLog " Module $($module.Name) installed successfully" "SUCCESS" -LogFile $LogFile
                } catch {
                    Write-PatchLog " Failed to install $($module.Name): $($_.Exception.Message)" "ERROR" -LogFile $LogFile
                }
            }
        }
    }
    
    # Check required commands
    foreach ($command in $requiredCommands) {
        Write-PatchLog "Checking for command: $($command.Name)" "INFO" -LogFile $LogFile
        
        $commandAvailable = Get-Command $command.Name -ErrorAction SilentlyContinue
        if ($commandAvailable) {
            Write-PatchLog " Command $($command.Name) is available" "INFO" -LogFile $LogFile
            $results.CommandsAvailable += $command.Name
        } else {
            $message = " Command $($command.Name) not found"
            $level = if ($command.Optional) { "INFO" } else { "WARNING" }
            Write-PatchLog $message $level -LogFile $LogFile
            
            if (-not $command.Optional) {
                $results.CommandsMissing += $command.Name
                $results.AllRequirementsMet = $false
            }
        }
    }    # Final assessment
    if ($results.AllRequirementsMet) {
        Write-PatchLog "All patching requirements are met!" "INFO" -LogFile $LogFile
    } else {
        Write-PatchLog "Some patching requirements are missing" "WARNING" -LogFile $LogFile
        
        if ($results.Fixes.Count -gt 0) {
            Write-PatchLog "Run the following commands to fix:" "INFO" -LogFile $LogFile
            foreach ($fix in $results.Fixes) {
                Write-PatchLog "  $fix" "INFO" -LogFile $LogFile
            }
        }
    }
    
    # Add Success property for compatibility
    $results.Success = $results.AllRequirementsMet
    if (-not $results.Success) {
        $results.Message = "Some patching requirements are not met"
    } else {
        $results.Message = "All patching requirements are met"
    }
    
    return $results
}<|MERGE_RESOLUTION|>--- conflicted
+++ resolved
@@ -118,13 +118,10 @@
     foreach ($module in $requiredModules) {        Write-PatchLog "Checking for module: $($module.Name)" "INFO" -LogFile $LogFile
         
         $moduleInstalled = Get-Module -Name $module.Name -ListAvailable | Where-Object { $_.Version -ge $module.MinimumVersion }
-<<<<<<< HEAD
+
           if ($moduleInstalled) {
             Write-PatchLog " Module $($module.Name) v$($moduleInstalled.Version) is available" "INFO" -LogFile $LogFile
-=======
-        if ($moduleInstalled) {
-            Write-PatchLog " Module $($module.Name) v$($moduleInstalled.Version) is available" "SUCCESS" -LogFile $LogFile
->>>>>>> a5352719
+
             $results.ModulesAvailable += $module.Name
         } else {
             Write-PatchLog " Module $($module.Name) v$($module.MinimumVersion)+ not found" "WARNING" -LogFile $LogFile
