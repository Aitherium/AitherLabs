--- conflicted
+++ resolved
@@ -136,7 +136,7 @@
         [Parameter(Mandatory = $false)]
         [switch]$NoConsole
     )
-<<<<<<< HEAD
+
       # Format log message
     $timestamp = Get-Date -Format "yyyy-MM-dd HH:mm:ss"
     $logMessage = "[$timestamp] [$LogLevel] $Message"
@@ -150,22 +150,6 @@
         }
         
         # Write to log file
-=======
-    # Create log directory if needed (only if LogFile is provided)
-    if ($LogFile -and $LogFile.Trim()) {
-        $logDir = Split-Path $LogFile -Parent
-        if (-not (Test-Path $logDir)) {
-            New-Item -ItemType Directory -Path $logDir -Force | Out-Null
-        }
-    }
-    
-    # Format log message
-    $timestamp = Get-Date -Format "yyyy-MM-dd HH:mm:ss"
-    $logMessage = "[$timestamp] [$LogLevel] $Message"
-    
-    # Write to log file (only if LogFile is provided)
-    if ($LogFile -and $LogFile.Trim()) {
->>>>>>> a5352719
         $logMessage | Out-File -FilePath $LogFile -Append
     }
     
