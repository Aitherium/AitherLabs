# opentofu-lab-automation
[![Lint](https://github.com/wizzense/opentofu-lab-automation/actions/workflows/lint.yml/badge.svg)](https://github.com/wizzense/opentofu-lab-automation/actions/workflows/lint.yml)
[![Pester](https://github.com/wizzense/opentofu-lab-automation/actions/workflows/pester.yml/badge.svg)](https://github.com/wizzense/opentofu-lab-automation/actions/workflows/pester.yml)
[![Pytest](https://github.com/wizzense/opentofu-lab-automation/actions/workflows/pytest.yml/badge.svg)](https://github.com/wizzense/opentofu-lab-automation/actions/workflows/pytest.yml)

## Quick start

The easiest way to bootstrap a fresh Windows host is to run the project’s
`kicker-bootstrap.ps1` script. It installs Git and the GitHub CLI if needed,
clones this repository and then launches `runner.ps1`.


```


Powershell.exe -NoProfile -ExecutionPolicy Bypass -Command "Invoke-WebRequest -Uri 'https://raw.githubusercontent.com/wizzense/opentofu-lab-automation/refs/heads/main/kicker-bootstrap.ps1' -OutFile '.\kicker-bootstrap.ps1'; .\kicker-bootstrap.ps1 -Quiet"


```
**Note:** `runner.ps1` automatically restarts with `pwsh` when invoked from Windows PowerShell. Ensure PowerShell 7 is installed and available in `PATH`.

### Runner usage

Interactive mode:

```powershell
./runner.ps1
```

Fully automated Hyper-V setup:

```powershell
./runner.ps1 -Scripts '0006,0007,0008,0009,0010' -Auto
```

Silence most output:

```powershell
./runner.ps1 -Scripts '0006,0007,0008,0009,0010' -Auto -Quiet
```

Use a custom configuration file:

```powershell
<<<<<<< HEAD
./runner.ps1 -ConfigFile path\to\config.json -Scripts '0006,0007,0008,0009,0010' -Auto
=======
pwsh -File runner.ps1 -ConfigFile ./config_files/full-config.json -Scripts all -Auto
>>>>>>> 2b509b1d
```

Force optional script flags and show detailed logs:

```powershell
./runner.ps1 -Scripts '0006,0007' -Auto -Force -Verbosity detailed
```

```powershell
pwsh -File runner.ps1 -Scripts '0006,0007,0008,0009,0010,0100,0101,0102,0103,0105,0106,0111,0112,0113,0114'
```

### CI usage

In automation scenarios or CI jobs, call the runner using `pwsh -File` so each
child script sees a valid `$PSScriptRoot`:

```powershell
./runner.ps1 -Scripts all -Auto
```

Individual step scripts can also be invoked this way when debugging:

```powershell
pwsh -File runner_scripts/0001_Reset-Git.ps1 -Config ./config_files/default-config.json
```


Clone this repository and apply the lab template:

```bash
git clone https://github.com/wizzense/opentofu-lab-automation.git
cd opentofu-lab-automation
tofu init && tofu apply
```

The configuration reads variables from `lab_config.yaml`, which you can copy from `templates/lab_config.sample.yaml`.

## Documentation

Detailed guides and module references are located in the [docs](docs/) directory. Start with [docs/index.md](docs/index.md) for an overview.

## Python CLI

The optional `labctl` command line utility lives in the [py](py/) folder.
Install its dependencies with [Poetry](https://python-poetry.org/) and run the
subcommands via `poetry run`:

```bash
cd py
poetry install
poetry run labctl hv facts
```

Launch the experimental Textual interface:

```bash
poetry run labctl ui
```

See [docs/python-cli.md](docs/python-cli.md) for further details.



The repo expects the latest stable code on the `main` branch. When running
`iso_tools/bootstrap.ps1`, you can override the branch with the `-Branch`
parameter if needed.

Linux users can run `./kickstart-bootstrap.sh` to download the example
`kickstart.cfg` and launch a Kickstart-based install via `virt-install`.

It will prompt print the current config and prompt you to customize it interactively. 
The bootstrap script shows your current configuration and opens a simple menu
based editor so you can tweak only the settings you care about. A menu option
lets you apply the recommended defaults from `config_files/recommended-config.json`
for a quick start.



Example opentofu-infra repo: https://github.com/wizzense/tofu-base-lab.git
Example config file: https://raw.githubusercontent.com/wizzense/tofu-base-lab/refs/heads/main/configs/bootstrap-config.json

To get opentofu setup, really you only need to specify these when runner.ps1 is called: 0006,0007,0008,0009,0010

The runner script can run the following: 

0000_Cleanup-Files.ps1 - Removed lab-infra opentofu infrastructure repo

0001_Reset-Git.ps1 - resets the lab-infra opentofu repository if you modify any files and want to re-pull or reset them

0002_Setup-Directories.ps1 - creates directories for Hyper-V data and ISO sharing

0006_Install-ValidationTools.ps1 - downloads the  cosign exe to C:\temp\cosign

0007_Install-Go.ps1 - downloads and installs Go

0008_Install-OpenTofu.ps1 - Downloads and installs opentofu standalone (verified with cosign). The version used comes from `OpenTofuVersion` in `default-config.json` and defaults to `latest`.

0009_Initialize-OpenTofu.ps1 - setups up opentofu and the lab-infra repo in C:\temp\base-infra

0010_Prepare-HyperVHost.ps1 - runs a lot of configuration to prep a hyper-v host to be used as a provider 

- Enables hyper-v if not enabled
  
- enables WinRM if not enabled
  
  - WinRS MaxMemoryPerShellMB to 1024
    
  - WinRM MaxTimeoutms to 1800000
    
  - TrustedHosts to '*'
    
  - Negotiate to True
    
- creates a self-signed RootCA Cert (prompts for password)
  
- creates self-signed host certificate (prompts for password)
  
- Configured WinRM HTTPs Listener
  
- Allows HTTP 5986 through firewall
  
- Creates a Go workspace in C:\GoWorkspace
  
  - Builds the hyperv-provider for opentofu from tailiesins git
    
  - Copies the provider to the lab-infra
  - Converts the generated certificates to PEM files and updates `providers.tf`

**Certificate prerequisites**

- You will be prompted for passwords when creating the Root CA and host certificates. Use the same password when asked.
- Ensure WinRM HTTPS (port 5986) is allowed through the firewall.
- Typical WinRM settings set by the script: `WinRS MaxMemoryPerShellMB = 1024`, `WinRM MaxTimeoutms = 1800000`, `TrustedHosts = '*'`, `Negotiate = True`.

Scripts `0006`–`0010` form the minimal path to a working Hyper‑V provider. On Server Core 2025 you can run them non‑interactively with:

```powershell
./runner.ps1 -Scripts '0006,0007,0008,0009,0010' -Auto -Quiet
```
You can also pass `-Verbosity` with `silent`, `normal`, or `detailed` to control
the amount of console logging.

Completely optional scripts I use for other tasks:
-a----          3/7/2025   7:08 AM            616 0100_Enable-WinRM.ps1
-a----          3/7/2025   7:08 AM            725 0101_Enable-RemoteDesktop.ps1
-a----          3/7/2025   7:08 AM            613 0102_Configure-Firewall.ps1
-a----          3/7/2025   7:08 AM           1203 0103_Change-ComputerName.ps1
-a----          3/7/2025   7:08 AM           1895 0104_Install-CA.ps1
-a----          3/7/2025   7:08 AM           1141 0105_Install-HyperV.ps1
-a----          3/7/2025   7:08 AM           2568 0106_Install-WAC.ps1
-a----          3/7/2025   7:08 AM            272 0111_Disable-TCPIP6.ps1
-a----          3/7/2025   7:08 AM            705 0112_Enable-PXE.ps1
-a----          3/7/2025   7:08 AM            351 0113_Config-DNS.ps1
-a----          3/7/2025   7:08 AM            259 0114_Config-TrustedHosts.ps1

To run ALL scripts, type 'all'.
To run one or more specific scripts, provide comma separated 4-digit prefixes (e.g. 0001,0003).
Or type 'exit' to quit this script.

## Logging

All scripts output to the console using `Write-CustomLog`. If no log file is
specified, a file named `lab.log` is created in `C:\temp` on Windows (or the
system temporary directory on other platforms). Set the `LAB_LOG_DIR`
environment variable or `$script:LogFilePath` to override the location. The
`labctl` Python CLI uses the same variable and writes to `lab.log` within that
directory.
Prompts displayed during script execution use `Read-LoggedInput`, so user
responses are recorded in the same log file (except secure inputs).

Make sure to modify the 'main.tf' so it uses your admin credentials and hostname/IP of the host machine if you don't have a customized config.json or choose not to customize.

provider "hyperv" {
  user            = "ad\\administrator"
  password        = ""
  host            = "192.168.1.121"
  port            = 5986
  https           = true
  insecure        = true  # This skips SSL validation
  use_ntlm        = true  # Use NTLM as it's enabled on the WinRM service
  tls_server_name = ""
  cacert_path     = ""    # Leave empty if skipping SSL validation
  cert_path       = ""    # Leave empty if skipping SSL validation
  key_path        = ""    # Leave empty if skipping SSL validation
  script_path     = "C:/Temp/terraform_%RAND%.cmd"
  timeout         = "30s"
}


variable "hyperv_host_name" {
  type    = string
  default = "192.168.1.121"
}

variable "hyperv_user" {
  type    = string
  default = "ad\\administrator"
}

variable "hyperv_password" {
  type    = string
  default = ""
}

You will also have to modify:


hyperv_vhd: Create multiple VHD objects (one per VM) with distinct paths

resource "hyperv_vhd" "control_node_vhd" {
  count = var.number_of_vms

  depends_on = [hyperv_network_switch.Lan]

  Unique path for each VHD (e.g. ...-0.vhdx, ...-1.vhdx, etc.)
  path = "B:\\hyper-v\\PrimaryControlNode\\PrimaryControlNode-Server2025-${count.index}.vhdx"
  size = 60737421312
}

And:

  dvd_drives {
    controller_number   = "0"
    controller_location = "1"
    path                = "B:\\share\\isos\\2_auto_unattend_en-us_windows_server_2025_updated_feb_2025_x64_dvd_3733c10e.iso"
  }


Will probably change repo name to just 'lab-automation'.

## Node dependency configuration

Node-related installs are controlled under the `Node_Dependencies` section of
`default-config.json`:

```json
"Node_Dependencies": {
  "InstallNode": true,
  "InstallYarn": true,
  "InstallVite": true,
  "InstallNodemon": true,
  "InstallNpm": true,
  "GlobalPackages": ["yarn", "vite", "nodemon"],
  "NpmPath": "C:\\Projects\\vde-mvp\\frontend",
  "CreateNpmPath": false,
  "Node": {
    "InstallerUrl": "https://nodejs.org/dist/v20.11.1/node-v20.11.1-x64.msi"
  }
}
```

The `GlobalPackages` array is the preferred way to list npm packages for
`0202_Install-NodeGlobalPackages.ps1`. The older boolean flags (`InstallYarn`,
`InstallVite`, `InstallNodemon`) are still honored for backward compatibility.

The scripts `0201_Install-NodeCore.ps1`, `0202_Install-NodeGlobalPackages.ps1`
and `0203_Install-npm.ps1` read these keys when installing Node, global npm
  packages, or project dependencies.

## Directory configuration

Directories used by several scripts are defined under the `Directories` section
of `default-config.json`:

```json
"Directories": {
  "HyperVPath": "C:\\HyperV",
  "IsoSharePath": "C:\\iso_share"
}
```

`0002_Setup-Directories.ps1` ensures these locations exist before other steps
run.

## Hyper-V configuration

Hyper-V installation options are defined under the `HyperV` section of
`default-config.json`. The `EnableManagementTools` flag controls whether the
Hyper-V management tools are installed alongside the main feature.

```json
"HyperV": {
  "EnableManagementTools": true,
  "User": "",
  "Password": "",
  ...
}
```

`0105_Install-HyperV.ps1` reads this value when calling
`Install-WindowsFeature`. If the property is missing, the script defaults to
`true`.

## Troubleshooting

If you encounter `fatal: Class not registered` after a browser window briefly opens,
the Git credential manager could not launch the authentication flow.
Install the [GitHub CLI](https://cli.github.com/) and authenticate once before
running the automation scripts:

```powershell
gh auth login
gh repo clone <owner/repo>
```

Using `gh` avoids the COM initialization issues seen with some Git installations
and prevents Git from prompting for a username like `user@github.com`.

The bootstrap script automatically marks the cloned repository as a
`safe.directory` in your global Git config. If you encounter a
"detected dubious ownership" error when running Git manually,
add the path yourself:

```powershell
git config --global --add safe.directory <path>
```

## Running tests

PowerShell 7 or later is required to run the Pester suite. Install `pwsh` with
your platform's package manager and then execute the tests:

```bash
# Windows
winget install --id Microsoft.PowerShell -e

# Debian/Ubuntu
sudo apt-get update && sudo apt-get install -y powershell

# macOS
brew install --cask powershell

pwsh -NoLogo -NoProfile -Command "Invoke-Pester"
```

Windows-specific tests must run on a Windows host. If you don't have one
available, rely on the CI pipeline and fetch the job results with
`lab_utils/Get-WindowsJobArtifacts.ps1` once the run completes. A quick
workflow is:

1. Edit your files.
2. `git commit -am "<message>"`
3. `git push`
4. Run `lab_utils/Get-WindowsJobArtifacts.ps1` to download the artifacts.

The suite includes a YAML parsing test that is skipped unless the
`powershell-yaml` module is installed. Install it (optionally) with:

```powershell
Install-Module powershell-yaml -Scope CurrentUser
```

Download the latest Windows test results with `lab_utils/Get-WindowsJobArtifacts.ps1`.
If the GitHub CLI isn't authenticated, the script falls back to public
downloads via the nightly.link service. You can also pass a specific
workflow run ID obtained from `gh run list`. Because run IDs are 64-bit
integers, wrap the value in quotes on PowerShell. Coverage archives are
only uploaded when the tests pass, so the helper will skip them if absent:

```powershell
gh run list --limit 20
lab_utils/Get-WindowsJobArtifacts.ps1 -RunId "<id>"
```

Python unit tests live under `py/`. Install the dependencies first using
either Poetry or a direct `pip` install to get packages like `typer`:

```bash
# with Poetry
poetry install

# or with pip
pip install -e ./py
```

Once installed, run the pytest suite:

```bash
cd py
poetry run pytest
```

## Utility scripts

`lab_utils/Get-Platform.ps1` detects the current platform.
Load the function and call it to get `Windows`, `Linux` or `MacOS`.

```powershell
. ./lab_utils/Get-Platform.ps1
Get-Platform
```

Use this output to branch your automation logic according to the host
operating system. Check the other `lab_utils` scripts for additional
cross-platform helpers.
<|MERGE_RESOLUTION|>--- conflicted
+++ resolved
@@ -42,11 +42,11 @@
 Use a custom configuration file:
 
 ```powershell
-<<<<<<< HEAD
+
 ./runner.ps1 -ConfigFile path\to\config.json -Scripts '0006,0007,0008,0009,0010' -Auto
-=======
+
 pwsh -File runner.ps1 -ConfigFile ./config_files/full-config.json -Scripts all -Auto
->>>>>>> 2b509b1d
+
 ```
 
 Force optional script flags and show detailed logs:
