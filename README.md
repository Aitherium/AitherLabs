--- conflicted
+++ resolved
@@ -108,16 +108,11 @@
 
 ## Python CLI
 
-<<<<<<< HEAD
 The optional `labctl` command line utility lives in the [py](py/) folder.
 It requires Python 3.10 or newer (see [py/pyproject.toml](py/pyproject.toml)).
 Install its dependencies with [Poetry](https://python-poetry.org/) and run the
 subcommands via `poetry run`:
-=======
-The optional `labctl` utility lives in the [py](py/) folder. Install its
-dependencies with [Poetry](https://python-poetry.org/) and invoke commands with
-`poetry run`:
->>>>>>> cab287b2
+
 
 ```bash
 cd py
