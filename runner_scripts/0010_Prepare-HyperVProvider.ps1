Param([pscustomobject]$Config)

if (-not (Get-Command Convert-CerToPem -ErrorAction SilentlyContinue)) {
function Convert-CerToPem {
    [CmdletBinding(SupportsShouldProcess)]
    param(
        [string]$CerPath,
        [string]$PemPath
    )
    if (-not $PSCmdlet.ShouldProcess($PemPath, 'Create PEM file')) { return }
<<<<<<< HEAD
    $bytes = [System.IO.File]::ReadAllBytes($CerPath)
=======
    $bytes = Get-Content -Path $CerPath -AsByteStream
>>>>>>> 82937b5b
    $b64   = [System.Convert]::ToBase64String($bytes, 'InsertLineBreaks')
    "-----BEGIN CERTIFICATE-----`n$b64`n-----END CERTIFICATE-----" | Set-Content -Path $PemPath
}
}

if (-not (Get-Command Convert-PfxToPem -ErrorAction SilentlyContinue)) {
function Convert-PfxToPem {
    [CmdletBinding(SupportsShouldProcess)]
    param(
        [string]$PfxPath,
        [securestring]$Password,
        [string]$CertPath,
        [string]$KeyPath
    )
    if (-not $PSCmdlet.ShouldProcess($PfxPath, 'Convert PFX to PEM')) { return }
    $cert = New-Object System.Security.Cryptography.X509Certificates.X509Certificate2($PfxPath,$Password,[System.Security.Cryptography.X509Certificates.X509KeyStorageFlags]::Exportable)
    $certBytes = $cert.Export([System.Security.Cryptography.X509Certificates.X509ContentType]::Cert)
    $certB64   = [System.Convert]::ToBase64String($certBytes,'InsertLineBreaks')
    if ($PSCmdlet.ShouldProcess($CertPath, 'Write certificate PEM')) {
        "-----BEGIN CERTIFICATE-----`n$certB64`n-----END CERTIFICATE-----" | Set-Content -Path $CertPath
    }
    $rsa = $cert.GetRSAPrivateKey()
    $keyBytes = $rsa.ExportPkcs8PrivateKey()
    $keyB64   = [System.Convert]::ToBase64String($keyBytes,'InsertLineBreaks')
    if ($PSCmdlet.ShouldProcess($KeyPath, 'Write key PEM')) {
        "-----BEGIN PRIVATE KEY-----`n$keyB64`n-----END PRIVATE KEY-----" | Set-Content -Path $KeyPath
    }
}
}

function Get-HyperVProviderVersion {
    [CmdletBinding()]
    param(
        [string]$MainTfPath = (Join-Path $PSScriptRoot '..\example-infrastructure\main.tf')
    )

    if (-not (Test-Path $MainTfPath)) {
        throw "main.tf not found at $MainTfPath"
    }

    $content = Get-Content -Path $MainTfPath -Raw
    if ($content -match 'hyperv\s*=\s*\{[^\}]*?version\s*=\s*"([^"]+)"') {
        return $matches[1]
    }
    throw "Failed to parse hyperv provider version from $MainTfPath"
}

. "$PSScriptRoot/../runner_utility_scripts/ScriptTemplate.ps1"
Invoke-LabStep -Config $Config -Body {
    Write-CustomLog 'Running 0010_Prepare-HyperVProvider.ps1'

if ($Config.PrepareHyperVHost -eq $true) {


# ------------------------------
# 1) Environment Preparation
# ------------------------------

# Check if Hyper-V feature is enabled
$hvFeature = Get-WindowsOptionalFeature -Online -FeatureName Microsoft-Hyper-V
if ($hvFeature.State -ne "Enabled") {
    Write-CustomLog "Enabling Hyper-V feature..."
    Enable-WindowsOptionalFeature -Online -FeatureName Microsoft-Hyper-V -All
} else {
    Write-CustomLog "Hyper-V is already enabled."
}

# Check if WinRM is enabled by testing the local WSMan endpoint
try {
    Test-WSMan -ComputerName localhost -ErrorAction Stop | Out-Null
    Write-CustomLog "WinRM is already enabled."
}
catch {
    Write-CustomLog "Enabling WinRM..."
    Enable-PSRemoting -SkipNetworkProfileCheck -Force
}

# Check and set WinRS MaxMemoryPerShellMB to 1024 if needed
$currentMaxMemory = (Get-WSManInstance -ResourceURI winrm/config/WinRS).MaxMemoryPerShellMB
if ($currentMaxMemory -ne 1024) {
    Write-CustomLog "Setting WinRS MaxMemoryPerShellMB to 1024..."
    Set-WSManInstance -ResourceURI winrm/config/WinRS -ValueSet @{MaxMemoryPerShellMB = 1024}
}
else {
    Write-CustomLog "WinRS MaxMemoryPerShellMB is already 1024."
}

# Check and set WinRM MaxTimeoutms to 1800000 if needed
$currentTimeout = (Get-WSManInstance -ResourceURI winrm/config).MaxTimeoutms
if ($currentTimeout -ne 1800000) {
    Write-CustomLog "Setting WinRM MaxTimeoutms to 1800000..."
    Set-WSManInstance -ResourceURI winrm/config -ValueSet @{MaxTimeoutms = 1800000}
}
else {
    Write-CustomLog "WinRM MaxTimeoutms is already 1800000."
}

# Check and set TrustedHosts to "*" for the WinRM client if needed
$currentTrustedHosts = (Get-WSManInstance -ResourceURI winrm/config/Client).TrustedHosts
if ($currentTrustedHosts -ne "*") {
    Write-CustomLog "Setting TrustedHosts to '*'..."
    try {
        Set-WSManInstance -ResourceURI winrm/config/Client -ValueSet @{TrustedHosts = "*"}
    }
    catch {
        Write-CustomLog "TrustedHosts is set by policy."
    }
}
else {
    Write-CustomLog "TrustedHosts is already set to '*'."
}

# Check and set Negotiate to True in WinRM service auth if needed
$currentNegotiate = (Get-WSManInstance -ResourceURI winrm/config/Service/Auth).Negotiate
if (-not $currentNegotiate) {
    Write-CustomLog "Setting Negotiate to True..."
    Set-WSManInstance -ResourceURI winrm/config/Service/Auth -ValueSet @{Negotiate = $true}
}
else {
    Write-CustomLog "Negotiate is already set to True."
}

# ------------------------------
# 2) Configure WinRM HTTPS
# ------------------------------

$rootCaName = $config.CertificateAuthority.CommonName
$UserInput = Read-Host -Prompt "Enter the password for the Root CA certificate" -AsSecureString
$rootCaPassword = $UserInput
$rootCaCertificate = Get-ChildItem cert:\LocalMachine\Root | Where-Object {$_.Subject -eq "CN=$rootCaName"}

if (-not $rootCaCertificate) {
    # Cleanup if present
    Get-ChildItem cert:\LocalMachine\My | Where-Object {$_.subject -eq "CN=$rootCaName"} | Remove-Item -Force -ErrorAction SilentlyContinue
    Remove-Item ".\$rootCaName.cer" -Force -ErrorAction SilentlyContinue
    Remove-Item ".\$rootCaName.pfx" -Force -ErrorAction SilentlyContinue

    $params = @{
        Type              = 'Custom'
        DnsName           = $rootCaName
        Subject           = "CN=$rootCaName"
        KeyExportPolicy   = 'Exportable'
        CertStoreLocation = 'Cert:\LocalMachine\My'
        KeyUsageProperty  = 'All'
        KeyUsage          = 'None'
        Provider          = 'Microsoft Strong Cryptographic Provider'
        KeySpec           = 'KeyExchange'
        KeyLength         = 4096
        HashAlgorithm     = 'SHA256'
        KeyAlgorithm      = 'RSA'
        NotAfter          = (Get-Date).AddYears(5)
    }

    Write-CustomLog "Creating Root CA..."
    $rootCaCertificate = New-SelfSignedCertificate @params

    Export-Certificate -Cert $rootCaCertificate -FilePath ".\$rootCaName.cer" -Verbose
    Export-PfxCertificate -Cert $rootCaCertificate -FilePath ".\$rootCaName.pfx" -Password $rootCaPassword -Verbose

    # Re-import to Root store & My store
    Get-ChildItem cert:\LocalMachine\My | Where-Object {$_.subject -eq "CN=$rootCaName"} | Remove-Item -Force -ErrorAction SilentlyContinue
    Import-PfxCertificate -FilePath ".\$rootCaName.pfx" -CertStoreLocation Cert:\LocalMachine\Root -Password $rootCaPassword -Exportable -Verbose
    Import-PfxCertificate -FilePath ".\$rootCaName.pfx" -CertStoreLocation Cert:\LocalMachine\My -Password $rootCaPassword -Exportable -Verbose

    $rootCaCertificate = Get-ChildItem cert:\LocalMachine\My | Where-Object {$_.subject -eq "CN=$rootCaName"}
} else {
    Export-Certificate -Cert $rootCaCertificate -FilePath ".\$rootCaName.cer" -Force -Verbose
    Export-PfxCertificate -Cert $rootCaCertificate -FilePath ".\$rootCaName.pfx" -Password $rootCaPassword -Force -Verbose
}

# Create Host Certificate
$hostName      = [System.Net.Dns]::GetHostName()
$UserInput = Read-Host -Prompt "Enter the password for the host." -AsSecureString
$hostPassword = $UserInput
$hostCertificate = Get-ChildItem cert:\LocalMachine\My | Where-Object {$_.Subject -eq "CN=$hostName"}

if (-not $hostCertificate) {
    # Cleanup if present
    Get-ChildItem cert:\LocalMachine\My | Where-Object {$_.subject -eq "CN=$hostName"} | Remove-Item -Force -ErrorAction SilentlyContinue
    Remove-Item ".\$hostName.cer" -Force -ErrorAction SilentlyContinue
    Remove-Item ".\$hostName.pfx" -Force -ErrorAction SilentlyContinue

    $dnsNames = @($hostName, "localhost", "127.0.0.1") + [System.Net.Dns]::GetHostByName($env:ComputerName).AddressList.IPAddressToString
    $params = @{
        Type              = 'Custom'
        DnsName           = $dnsNames
        Subject           = "CN=$hostName"
        KeyExportPolicy   = 'Exportable'
        CertStoreLocation = 'Cert:\LocalMachine\My'
        KeyUsageProperty  = 'All'
        KeyUsage          = @('KeyEncipherment','DigitalSignature','NonRepudiation')
        TextExtension     = @("2.5.29.37={text}1.3.6.1.5.5.7.3.1,1.3.6.1.5.5.7.3.2")
        Signer            = $rootCaCertificate
        Provider          = 'Microsoft Strong Cryptographic Provider'
        KeySpec           = 'KeyExchange'
        KeyLength         = 2048
        HashAlgorithm     = 'SHA256'
        KeyAlgorithm      = 'RSA'
        NotAfter          = (Get-Date).AddYears(2)
    }

    Write-CustomLog "Creating host certificate..."
    $hostCertificate = New-SelfSignedCertificate @params

    Export-Certificate -Cert $hostCertificate -FilePath ".\$hostName.cer" -Verbose
    Export-PfxCertificate -Cert $hostCertificate -FilePath ".\$hostName.pfx" -Password $hostPassword -Verbose

    Get-ChildItem cert:\LocalMachine\My | Where-Object {$_.Subject -eq "CN=$hostName"} | Remove-Item -Force -ErrorAction SilentlyContinue
    Import-PfxCertificate -FilePath ".\$hostName.pfx" -CertStoreLocation Cert:\LocalMachine\My -Password $hostPassword -Exportable -Verbose

    $hostCertificate = Get-ChildItem cert:\LocalMachine\My | Where-Object {$_.subject -eq "CN=$hostName"}
} else {
    Export-Certificate -Cert $hostCertificate -FilePath ".\$hostName.cer" -Force -Verbose
    Export-PfxCertificate -Cert $hostCertificate -FilePath ".\$hostName.pfx" -Password $hostPassword -Force -Verbose
}

    Convert-CerToPem -CerPath ".\$rootCaName.cer" -PemPath ".\$rootCaName.pem"
    Convert-PfxToPem -PfxPath ".\$hostName.pfx" -Password $hostPassword -CertPath ".\$hostName.pem" -KeyPath ".\$hostName-key.pem"

    Copy-Item ".\$rootCaName.pem" -Destination (Join-Path $infraRepoPath "$rootCaName.pem") -Force
    Copy-Item ".\$hostName.pem" -Destination (Join-Path $infraRepoPath "$hostName.pem") -Force
    Copy-Item ".\$hostName-key.pem" -Destination (Join-Path $infraRepoPath "$hostName-key.pem") -Force

Write-CustomLog "Configuring WinRM HTTPS listener..."
Get-ChildItem wsman:\localhost\Listener\ | Where-Object -Property Keys -eq 'Transport=HTTPS' | Remove-Item -Recurse -ErrorAction SilentlyContinue
New-Item -Path WSMan:\localhost\Listener -Transport HTTPS -Address * -CertificateThumbPrint $($hostCertificate.Thumbprint) -Force -Verbose
Restart-Service WinRM -Verbose -Force

Write-CustomLog "Allowing HTTPS (5986) through firewall..."
New-NetFirewallRule -DisplayName "Windows Remote Management (HTTPS-In)" -Name "WinRMHTTPSIn" -Profile Any -LocalPort 5986 -Protocol TCP -Verbose

# ------------------------------
# 3) Configure WinRM HTTP (optional)
# ------------------------------
<#
$PubNets = Get-NetConnectionProfile -NetworkCategory Public -ErrorAction SilentlyContinue
foreach ($PubNet in $PubNets) {
    Set-NetConnectionProfile -InterfaceIndex $PubNet.InterfaceIndex -NetworkCategory Private
}

Set-WSManInstance WinRM/Config/Service -ValueSet @{AllowUnencrypted = $true}

foreach ($PubNet in $PubNets) {
    Set-NetConnectionProfile -InterfaceIndex $PubNet.InterfaceIndex -NetworkCategory Public
}

Get-ChildItem wsman:\localhost\Listener\ | Where-Object -Property Keys -eq 'Transport=HTTP' | Remove-Item -Recurse -ErrorAction SilentlyContinue
New-Item -Path WSMan:\localhost\Listener -Transport HTTP -Address * -Force -Verbose
Restart-Service WinRM -Verbose -Force

Write-CustomLog "Allowing HTTP (5985) through firewall..."
New-NetFirewallRule -DisplayName "Windows Remote Management (HTTP-In)" -Name "WinRMHTTPIn" -Profile Any -LocalPort 5985 -Protocol TCP -Verbose
#>

# ------------------------------
# 4) Build & Install Hyper-V Provider in InfraRepoPath
# ------------------------------

# Use Config to find the infra repo path, fallback if empty
$infraRepoPath = if ([string]::IsNullOrWhiteSpace($Config.InfraRepoPath)) {
    Join-Path $PSScriptRoot "my-infra"
} else {
    $Config.InfraRepoPath
}

Write-CustomLog "InfraRepoPath for hyperv provider: $infraRepoPath"

Write-CustomLog "Setting up Go environment..."
$goWorkspace = "C:\\GoWorkspace"
$env:GOPATH = $goWorkspace
[System.Environment]::SetEnvironmentVariable('GOPATH', $goWorkspace, 'User')

Write-CustomLog "Ensuring taliesins provider dir structure..."
$taliesinsDir = Join-Path -Path $env:GOPATH -ChildPath "src\\github.com\\taliesins"
if (!(Test-Path $taliesinsDir)) {
    New-Item -ItemType Directory -Force -Path $taliesinsDir | Out-Null
}
Push-Location
try {
    Set-Location $taliesinsDir

# Define the provider directory/exe
$providerDir     = Join-Path $taliesinsDir "terraform-provider-hyperv"
$providerExePath = Join-Path $providerDir  "terraform-provider-hyperv.exe"

Write-CustomLog "Checking if we need to clone or rebuild the hyperv provider..."
if (!(Test-Path $providerExePath)) {
    Write-CustomLog "Provider exe not found; cloning from GitHub..."
    git clone https://github.com/taliesins/terraform-provider-hyperv.git
}
Set-Location $providerDir

Write-CustomLog "Building hyperv provider with go..."
go build -o terraform-provider-hyperv.exe

# Determine provider version from example-infrastructure/main.tf
try {
    $providerVersion = Get-HyperVProviderVersion
    Write-CustomLog "Using Hyper-V provider version $providerVersion"
} catch {
    Write-Warning $_
    $providerVersion = '1.2.1'
    Write-CustomLog "Falling back to Hyper-V provider version $providerVersion"
}

$hypervProviderDir = Join-Path $infraRepoPath ".terraform\\providers\\registry.opentofu.org\\taliesins\\hyperv\\$providerVersion"
if (!(Test-Path $hypervProviderDir)) {
    New-Item -ItemType Directory -Force -Path $hypervProviderDir | Out-Null
}

Write-CustomLog "Copying provider exe -> $hypervProviderDir"
$destinationBinary = Join-Path $hypervProviderDir "terraform-provider-hyperv.exe"
Copy-Item -Path $providerExePath -Destination $destinationBinary -Force -Verbose

Write-CustomLog "Hyper-V provider installed at: $destinationBinary"
}
finally {
    # Restore the original directory even if build fails
    Pop-Location
}

# ------------------------------
# 5) Update Provider Config File (providers.tf)
# ------------------------------
$tfFile = Join-Path -Path $infraRepoPath -ChildPath "providers.tf"
if (Test-Path $tfFile) {
    Write-CustomLog "Updating providers configuration in providers.tf with certificate paths..."

    $rootCAPath   = (Resolve-Path (Join-Path -Path $infraRepoPath -ChildPath "$rootCaName.pem")).Path
    $hostCertPath = (Resolve-Path (Join-Path -Path $infraRepoPath -ChildPath "$hostName.pem")).Path
    $hostKeyPath  = (Resolve-Path (Join-Path -Path $infraRepoPath -ChildPath "$hostName-key.pem")).Path

    $escapedRootCAPath   = $rootCAPath.Replace('\\', '\\\\')
    $escapedHostCertPath = $hostCertPath.Replace('\\', '\\\\')
    $escapedHostKeyPath  = $hostKeyPath.Replace('\\', '\\\\')

    $content = Get-Content $tfFile -Raw
    $content = $content -replace '(insecure\s*=\s*)(true|false)', '${1}false'
    $content = $content -replace '(tls_server_name\s*=\s*")[^"]*"', '${1}' + $hostName + '"'
    $content = $content -replace '(cacert_path\s*=\s*")[^"]*"', '${1}' + $escapedRootCAPath + '"'
    $content = $content -replace '(cert_path\s*=\s*")[^"]*"', '${1}' + $escapedHostCertPath + '"'
    $content = $content -replace '(key_path\s*=\s*")[^"]*"', '${1}' + $escapedHostKeyPath + '"'
    Set-Content -Path $tfFile -Value $content
    Write-CustomLog "Updated providers.tf successfully."
} else {
    Write-CustomLog "providers.tf not found in $infraRepoPath; skipping provider config update."
}
Write-CustomLog @"
Done preparing Hyper-V host and installing the provider.
You can now run 'tofu plan'/'tofu apply' in $infraRepoPath.
"@
} else {
    Write-CustomLog "PrepareHyperVHost flag is disabled. Skipping Hyper-V host preparation."
}
}<|MERGE_RESOLUTION|>--- conflicted
+++ resolved
@@ -8,11 +8,9 @@
         [string]$PemPath
     )
     if (-not $PSCmdlet.ShouldProcess($PemPath, 'Create PEM file')) { return }
-<<<<<<< HEAD
+
     $bytes = [System.IO.File]::ReadAllBytes($CerPath)
-=======
-    $bytes = Get-Content -Path $CerPath -AsByteStream
->>>>>>> 82937b5b
+
     $b64   = [System.Convert]::ToBase64String($bytes, 'InsertLineBreaks')
     "-----BEGIN CERTIFICATE-----`n$b64`n-----END CERTIFICATE-----" | Set-Content -Path $PemPath
 }
