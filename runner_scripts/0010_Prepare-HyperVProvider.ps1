Param([object]$Config)
Import-Module "$PSScriptRoot/../lab_utils/LabRunner/LabRunner.psd1"

# Param([pscustomobject]$Config)
# Import-Module "$PSScriptRoot/../lab_utils/LabRunner/LabRunner.psd1"

Write-CustomLog "Starting $MyInvocation.MyCommand"

if (-not (Get-Command Convert-CerToPem -ErrorAction SilentlyContinue)) {
function Convert-CerToPem {
    [CmdletBinding(SupportsShouldProcess)]
    param(
        [Parameter(Mandatory)]
        [ValidateNotNullOrEmpty()]
        [string]$CerPath,
        [Parameter(Mandatory)]
        [ValidateNotNullOrEmpty()]
        [string]$PemPath
    )
    if (-not $PSCmdlet.ShouldProcess($PemPath, 'Create PEM file')) { return }

    $bytes = [System.IO.File]::ReadAllBytes($CerPath)

    $b64   = [System.Convert]::ToBase64String($bytes, 'InsertLineBreaks')
    "-----BEGIN CERTIFICATE-----`n$b64`n-----END CERTIFICATE-----" | Set-Content -Path $PemPath
}
}

if (-not (Get-Command Convert-PfxToPem -ErrorAction SilentlyContinue)) {
function Convert-PfxToPem {
    [CmdletBinding(SupportsShouldProcess)]
    param(
        [Parameter(Mandatory)]
        [ValidateNotNullOrEmpty()]
        [string]$PfxPath,
        [securestring]$Password,
        [Parameter(Mandatory)]
        [ValidateNotNullOrEmpty()]
        [string]$CertPath,
        [Parameter(Mandatory)]
        [ValidateNotNullOrEmpty()]
        [string]$KeyPath
    )
    if ([string]::IsNullOrWhiteSpace($PfxPath)) { throw 'PfxPath cannot be null or empty' }
    if ([string]::IsNullOrWhiteSpace($CertPath)) { throw 'CertPath cannot be null or empty' }
    if ([string]::IsNullOrWhiteSpace($KeyPath))  { throw 'KeyPath cannot be null or empty' }

    if (-not $PSCmdlet.ShouldProcess($PfxPath, 'Convert PFX to PEM')) { return }
    if (-not (Test-Path $PfxPath) -or ((Get-Item -Path $PfxPath -ErrorAction SilentlyContinue).Length -eq 0)) {
        throw "Invalid or unreadable PFX at $PfxPath"
    }

    try {
        $cert = New-Object System.Security.Cryptography.X509Certificates.X509Certificate2(
            $PfxPath,
            $Password,
            [System.Security.Cryptography.X509Certificates.X509KeyStorageFlags]::Exportable
        )

        $certBytes = $cert.Export([System.Security.Cryptography.X509Certificates.X509ContentType]::Cert)
        $certB64   = [System.Convert]::ToBase64String($certBytes,'InsertLineBreaks')
        if ($PSCmdlet.ShouldProcess($CertPath, 'Write certificate PEM')) {
            "-----BEGIN CERTIFICATE-----`n$certB64`n-----END CERTIFICATE-----" | Set-Content -Path $CertPath
        }

        $rsa = $cert.GetRSAPrivateKey()
        $keyBytes = $rsa.ExportPkcs8PrivateKey()
        $keyB64   = [System.Convert]::ToBase64String($keyBytes,'InsertLineBreaks')
        if ($PSCmdlet.ShouldProcess($KeyPath, 'Write key PEM')) {
            "-----BEGIN PRIVATE KEY-----`n$keyB64`n-----END PRIVATE KEY-----" | Set-Content -Path $KeyPath
        }
    }
    catch [System.Security.Cryptography.CryptographicException] {
        throw "Failed to convert certificate: $($_.Exception.Message)"
    }
    catch {
        throw "Invalid or unreadable PFX at $PfxPath"
    }
}
}

if (-not (Get-Command Get-HyperVProviderVersion -ErrorAction SilentlyContinue)) {
function Get-HyperVProviderVersion {
    [CmdletBinding()]
    param(
        [pscustomobject]$Config
    )

    $defaultVersion = '1.2.1'

    if ($Config -and $Config.HyperV -and $Config.HyperV.ProviderVersion) {
        return $Config.HyperV.ProviderVersion
    }

    Write-Warning "Hyper-V provider version not specified. Using default $defaultVersion"
    return $defaultVersion
}
}

if ($MyInvocation.InvocationName -ne '.') {
Invoke-LabStep -Config $Config -Body {
    Write-CustomLog "Running $($MyInvocation.MyCommand.Name)"

if ($Config.PrepareHyperVHost -eq $true) {

# Use Config to find the infra repo path early so certificate
# operations can copy files correctly.
    $infraRepoPath = if ([string]::IsNullOrWhiteSpace($Config.InfraRepoPath)) {
        Join-Path $PSScriptRoot "my-infra"
    } else {
        $Config.InfraRepoPath
    }



# ------------------------------
# 1) Environment Preparation
# ------------------------------

# Check if Hyper-V feature is enabled
$hvFeature = Get-WindowsOptionalFeature -Online -FeatureName Microsoft-Hyper-V
if ($hvFeature.State -ne "Enabled") {
    Write-CustomLog "Enabling Hyper-V feature..."
    Enable-WindowsOptionalFeature -Online -FeatureName Microsoft-Hyper-V -All
} else {
    Write-CustomLog "Hyper-V is already enabled."
}

# Check if WinRM is enabled by testing the local WSMan endpoint
try {
    Test-WSMan -ComputerName localhost -ErrorAction Stop | Out-Null
    Write-CustomLog "WinRM is already enabled."
}
catch {
    Write-CustomLog "Enabling WinRM..."
    Enable-PSRemoting -SkipNetworkProfileCheck -Force
}

# Check and set WinRS MaxMemoryPerShellMB to 1024 if needed
$currentMaxMemory = (Get-WSManInstance -ResourceURI winrm/config/WinRS).MaxMemoryPerShellMB
if ($currentMaxMemory -ne 1024) {
    Write-CustomLog "Setting WinRS MaxMemoryPerShellMB to 1024..."
    Set-WSManInstance -ResourceURI winrm/config/WinRS -ValueSet @{MaxMemoryPerShellMB = 1024}
}
else {
    Write-CustomLog "WinRS MaxMemoryPerShellMB is already 1024."
}

# Check and set WinRM MaxTimeoutms to 1800000 if needed
$currentTimeout = (Get-WSManInstance -ResourceURI winrm/config).MaxTimeoutms
if ($currentTimeout -ne 1800000) {
    Write-CustomLog "Setting WinRM MaxTimeoutms to 1800000..."
    Set-WSManInstance -ResourceURI winrm/config -ValueSet @{MaxTimeoutms = 1800000}
}
else {
    Write-CustomLog "WinRM MaxTimeoutms is already 1800000."
}

# Check and set TrustedHosts to "*" for the WinRM client if needed
$currentTrustedHosts = (Get-WSManInstance -ResourceURI winrm/config/Client).TrustedHosts
if ($currentTrustedHosts -ne "*") {
    Write-CustomLog "Setting TrustedHosts to '*'..."
    try {
        Set-WSManInstance -ResourceURI winrm/config/Client -ValueSet @{TrustedHosts = "*"}
    }
    catch {
        Write-CustomLog "TrustedHosts is set by policy."
    }
}
else {
    Write-CustomLog "TrustedHosts is already set to '*'."
}

# Check and set Negotiate to True in WinRM service auth if needed
$currentNegotiate = (Get-WSManInstance -ResourceURI winrm/config/Service/Auth).Negotiate
if (-not $currentNegotiate) {
    Write-CustomLog "Setting Negotiate to True..."
    Set-WSManInstance -ResourceURI winrm/config/Service/Auth -ValueSet @{Negotiate = $true}
}
else {
    Write-CustomLog "Negotiate is already set to True."
}

# ------------------------------
# 2) Configure WinRM HTTPS
# ------------------------------

$rootCaName = $config.CertificateAuthority.CommonName
$UserInput = Read-LoggedInput -Prompt "Enter the password for the Root CA certificate" -AsSecureString
$rootCaPassword = $UserInput
$rootCaCertificate = Get-ChildItem cert:\LocalMachine\Root | Where-Object {$_.Subject -eq "CN=$rootCaName"}

if (-not $rootCaCertificate) {
    $cerPath = ".\$rootCaName.cer"
    $pfxPath = ".\$rootCaName.pfx"
    $cerExists = Test-Path $cerPath
    $pfxExists = Test-Path $pfxPath

    if ($cerExists -and $pfxExists) {
        Write-CustomLog "Importing existing Root CA certificates..."
        Get-ChildItem cert:\LocalMachine\My | Where-Object {$_.subject -eq "CN=$rootCaName"} | Remove-Item -Force -ErrorAction SilentlyContinue
        Import-PfxCertificate -FilePath $pfxPath -CertStoreLocation Cert:\LocalMachine\Root -Password $rootCaPassword -Exportable -Verbose | Out-Null
        Import-PfxCertificate -FilePath $pfxPath -CertStoreLocation Cert:\LocalMachine\My -Password $rootCaPassword -Exportable -Verbose | Out-Null
        $rootCaCertificate = Get-ChildItem cert:\LocalMachine\My | Where-Object {$_.subject -eq "CN=$rootCaName"}
    } else {
        # Cleanup if present
        Get-ChildItem cert:\LocalMachine\My | Where-Object {$_.subject -eq "CN=$rootCaName"} | Remove-Item -Force -ErrorAction SilentlyContinue
        if ($cerExists) { Remove-Item $cerPath -Force -ErrorAction SilentlyContinue }
        if ($pfxExists) { Remove-Item $pfxPath -Force -ErrorAction SilentlyContinue }

        $params = @{
            Type              = 'Custom'
            DnsName           = $rootCaName
            Subject           = "CN=$rootCaName"
            KeyExportPolicy   = 'Exportable'
            CertStoreLocation = 'Cert:\LocalMachine\My'
            KeyUsageProperty  = 'All'
            KeyUsage          = 'None'
            Provider          = 'Microsoft Strong Cryptographic Provider'
            KeySpec           = 'KeyExchange'
            KeyLength         = 4096
            HashAlgorithm     = 'SHA256'
            KeyAlgorithm      = 'RSA'
            NotAfter          = (Get-Date).AddYears(5)
        }

        Write-CustomLog "Creating Root CA..."
        $rootCaCertificate = New-SelfSignedCertificate @params

        Export-Certificate -Cert $rootCaCertificate -FilePath $cerPath -Verbose
        Export-PfxCertificate -Cert $rootCaCertificate -FilePath $pfxPath -Password $rootCaPassword -Verbose

        # Re-import to Root store & My store
        Get-ChildItem cert:\LocalMachine\My | Where-Object {$_.subject -eq "CN=$rootCaName"} | Remove-Item -Force -ErrorAction SilentlyContinue
        Import-PfxCertificate -FilePath $pfxPath -CertStoreLocation Cert:\LocalMachine\Root -Password $rootCaPassword -Exportable -Verbose | Out-Null
        Import-PfxCertificate -FilePath $pfxPath -CertStoreLocation Cert:\LocalMachine\My -Password $rootCaPassword -Exportable -Verbose | Out-Null

        $rootCaCertificate = Get-ChildItem cert:\LocalMachine\My | Where-Object {$_.subject -eq "CN=$rootCaName"}
    }
} else {
    Export-Certificate -Cert $rootCaCertificate -FilePath ".\$rootCaName.cer" -Force -Verbose
    Export-PfxCertificate -Cert $rootCaCertificate -FilePath ".\$rootCaName.pfx" -Password $rootCaPassword -Force -Verbose
}

# Create Host Certificate
$hostName      = [System.Net.Dns]::GetHostName()
$UserInput = Read-LoggedInput -Prompt "Enter the password for the host." -AsSecureString
$hostPassword = $UserInput
$hostCertificate = Get-ChildItem cert:\LocalMachine\My | Where-Object {$_.Subject -eq "CN=$hostName"}

if (-not $hostCertificate) {
    # Cleanup if present
    Get-ChildItem cert:\LocalMachine\My | Where-Object {$_.subject -eq "CN=$hostName"} | Remove-Item -Force -ErrorAction SilentlyContinue
    Remove-Item ".\$hostName.cer" -Force -ErrorAction SilentlyContinue
    Remove-Item ".\$hostName.pfx" -Force -ErrorAction SilentlyContinue

    $dnsNames = @($hostName, "localhost", "127.0.0.1") + [System.Net.Dns]::GetHostByName($env:ComputerName).AddressList.IPAddressToString
    $params = @{
        Type              = 'Custom'
        DnsName           = $dnsNames
        Subject           = "CN=$hostName"
        KeyExportPolicy   = 'Exportable'
        CertStoreLocation = 'Cert:\LocalMachine\My'
        KeyUsageProperty  = 'All'
        KeyUsage          = @('KeyEncipherment','DigitalSignature','NonRepudiation')
        TextExtension     = @("2.5.29.37={text}1.3.6.1.5.5.7.3.1,1.3.6.1.5.5.7.3.2")
        Signer            = $rootCaCertificate
        Provider          = 'Microsoft Strong Cryptographic Provider'
        KeySpec           = 'KeyExchange'
        KeyLength         = 2048
        HashAlgorithm     = 'SHA256'
        KeyAlgorithm      = 'RSA'
        NotAfter          = (Get-Date).AddYears(2)
    }

    Write-CustomLog "Creating host certificate..."
    $hostCertificate = New-SelfSignedCertificate @params

    Export-Certificate -Cert $hostCertificate -FilePath ".\$hostName.cer" -Verbose
    Export-PfxCertificate -Cert $hostCertificate -FilePath ".\$hostName.pfx" -Password $hostPassword -Verbose

    Get-ChildItem cert:\LocalMachine\My | Where-Object {$_.Subject -eq "CN=$hostName"} | Remove-Item -Force -ErrorAction SilentlyContinue
    Import-PfxCertificate -FilePath ".\$hostName.pfx" -CertStoreLocation Cert:\LocalMachine\My -Password $hostPassword -Exportable -Verbose

    $hostCertificate = Get-ChildItem cert:\LocalMachine\My | Where-Object {$_.subject -eq "CN=$hostName"}
} else {
    Export-Certificate -Cert $hostCertificate -FilePath ".\$hostName.cer" -Force -Verbose
    Export-PfxCertificate -Cert $hostCertificate -FilePath ".\$hostName.pfx" -Password $hostPassword -Force -Verbose
}

    Convert-CerToPem -CerPath ".\$rootCaName.cer" -PemPath ".\$rootCaName.pem"
    Convert-PfxToPem -PfxPath ".\$hostName.pfx" -Password $hostPassword -CertPath ".\$hostName.pem" -KeyPath ".\$hostName-key.pem"

    $dest = Join-Path $infraRepoPath "$rootCaName.pem"
    if (Test-Path $dest) { Remove-Item $dest -Recurse -Force }
    Copy-Item ".\$rootCaName.pem" -Destination $dest -Force

    $dest = Join-Path $infraRepoPath "$hostName.pem"
    if (Test-Path $dest) { Remove-Item $dest -Recurse -Force }
    Copy-Item ".\$hostName.pem" -Destination $dest -Force

    $dest = Join-Path $infraRepoPath "$hostName-key.pem"
    if (Test-Path $dest) { Remove-Item $dest -Recurse -Force }
    Copy-Item ".\$hostName-key.pem" -Destination $dest -Force

Write-CustomLog "Configuring WinRM HTTPS listener..."
Get-ChildItem wsman:\localhost\Listener\ | Where-Object -Property Keys -eq 'Transport=HTTPS' | Remove-Item -Recurse -ErrorAction SilentlyContinue
New-Item -Path WSMan:\localhost\Listener -Transport HTTPS -Address * -CertificateThumbPrint $($hostCertificate.Thumbprint) -Force -Verbose
Restart-Service WinRM -Verbose -Force

Write-CustomLog "Allowing HTTPS (5986) through firewall..."
New-NetFirewallRule -DisplayName "Windows Remote Management (HTTPS-In)" -Name "WinRMHTTPSIn" -Profile Any -LocalPort 5986 -Protocol TCP -Verbose

# ------------------------------
# 3) Configure WinRM HTTP (optional)
# ------------------------------
<#
$PubNets = Get-NetConnectionProfile -NetworkCategory Public -ErrorAction SilentlyContinue
foreach ($PubNet in $PubNets) {
    Set-NetConnectionProfile -InterfaceIndex $PubNet.InterfaceIndex -NetworkCategory Private
}

Set-WSManInstance WinRM/Config/Service -ValueSet @{AllowUnencrypted = $true}

foreach ($PubNet in $PubNets) {
    Set-NetConnectionProfile -InterfaceIndex $PubNet.InterfaceIndex -NetworkCategory Public
}

Get-ChildItem wsman:\localhost\Listener\ | Where-Object -Property Keys -eq 'Transport=HTTP' | Remove-Item -Recurse -ErrorAction SilentlyContinue
New-Item -Path WSMan:\localhost\Listener -Transport HTTP -Address * -Force -Verbose
Restart-Service WinRM -Verbose -Force

Write-CustomLog "Allowing HTTP (5985) through firewall..."
New-NetFirewallRule -DisplayName "Windows Remote Management (HTTP-In)" -Name "WinRMHTTPIn" -Profile Any -LocalPort 5985 -Protocol TCP -Verbose
#>

# ------------------------------
# 4) Build & Install Hyper-V Provider in InfraRepoPath
# ------------------------------


# infraRepoPath is already set earlier; ensure it exists before build
$null = New-Item -ItemType Directory -Force -Path $infraRepoPath -ErrorAction SilentlyContinue

Write-CustomLog "InfraRepoPath for hyperv provider: $infraRepoPath"

# Determine provider version from example-infrastructure/main.tf
try {
    $providerVersion = Get-HyperVProviderVersion
    Write-CustomLog "Using Hyper-V provider version $providerVersion"
} catch {
    Write-Warning $_
    $providerVersion = '1.2.1'
    Write-CustomLog "Falling back to Hyper-V provider version $providerVersion"
}

# Determine OS/arch for registry request
$info = Get-ComputerInfo -Property OsName, OsArchitecture
$os   = if ($info.OsName -like '*Windows*') { 'windows' } elseif ($info.OsName -like '*Linux*') { 'linux' } else { 'darwin' }
$arch = if ($info.OsArchitecture -match '64') { 'amd64' } else { '386' }

$registryEndpoint = "https://registry.terraform.io/v1/providers/taliesins/hyperv/$providerVersion/download/$os/$arch"
Write-CustomLog "Querying provider registry: $registryEndpoint"
$downloadInfo = Invoke-RestMethod -Uri $registryEndpoint
$tempDir = Join-Path $env:TEMP "hyperv_provider_$($providerVersion)"
Invoke-LabDownload -Uri $downloadInfo.download_url -Prefix 'hyperv_provider' -Extension '.zip' -Action {
    param($zipPath)
    Expand-Archive -Path $zipPath -DestinationPath $tempDir -Force
}

$providerExePath = Join-Path $tempDir "terraform-provider-hyperv_${providerVersion}.exe"
$hypervProviderDir = Join-Path $infraRepoPath ".terraform\providers\registry.opentofu.org\taliesins\hyperv\$providerVersion\${os}_${arch}"
if (!(Test-Path $hypervProviderDir)) {
    New-Item -ItemType Directory -Force -Path $hypervProviderDir | Out-Null
}

Write-CustomLog "Copying provider exe -> $hypervProviderDir"
$destinationBinary = Join-Path $hypervProviderDir "terraform-provider-hyperv.exe"
if (Test-Path $destinationBinary) { Remove-Item $destinationBinary -Force }
Copy-Item -Path $providerExePath -Destination $destinationBinary -Force -Verbose

Write-CustomLog "Hyper-V provider installed at: $destinationBinary"

# ------------------------------
# 5) Update Provider Config File (providers.tf)
# ------------------------------
$tfFile = Join-Path -Path $infraRepoPath -ChildPath "providers.tf"
if (Test-Path $tfFile) {
    Write-CustomLog "Updating providers configuration in providers.tf with certificate paths..."

    $rootCAPath   = (Resolve-Path (Join-Path -Path $infraRepoPath -ChildPath "$rootCaName.pem")).Path
    $hostCertPath = (Resolve-Path (Join-Path -Path $infraRepoPath -ChildPath "$hostName.pem")).Path
    $hostKeyPath  = (Resolve-Path (Join-Path -Path $infraRepoPath -ChildPath "$hostName-key.pem")).Path

    $escapedRootCAPath   = $rootCAPath.Replace('\\', '\\\\')
    $escapedHostCertPath = $hostCertPath.Replace('\\', '\\\\')
    $escapedHostKeyPath  = $hostKeyPath.Replace('\\', '\\\\')

    $content = Get-Content $tfFile -Raw
    $content = $content -replace '(insecure\s*=\s*)(true|false)', '${1}false'
    $content = $content -replace '(tls_server_name\s*=\s*")[^"]*"', '${1}' + $hostName + '"'
    $content = $content -replace '(cacert_path\s*=\s*")[^"]*"', '${1}' + $escapedRootCAPath + '"'
    $content = $content -replace '(cert_path\s*=\s*")[^"]*"', '${1}' + $escapedHostCertPath + '"'
    $content = $content -replace '(key_path\s*=\s*")[^"]*"', '${1}' + $escapedHostKeyPath + '"'
    Set-Content -Path $tfFile -Value $content
    Write-CustomLog "Updated providers.tf successfully."
} else {
    Write-CustomLog "providers.tf not found in $infraRepoPath; skipping provider config update."
}
Write-CustomLog @"
Done preparing Hyper-V host and installing the provider.
You can now run 'tofu plan'/'tofu apply' in $infraRepoPath.
"@
} else {
    Write-CustomLog "PrepareHyperVHost flag is disabled. Skipping Hyper-V host preparation."
}
<<<<<<< HEAD
Write-CustomLog "Completed $($MyInvocation.MyCommand.Name)"
}
}
=======
    Write-CustomLog "Completed $($MyInvocation.MyCommand.Name)"
}

>>>>>>> ef9642b8
}<|MERGE_RESOLUTION|>--- conflicted
+++ resolved
@@ -414,13 +414,9 @@
 } else {
     Write-CustomLog "PrepareHyperVHost flag is disabled. Skipping Hyper-V host preparation."
 }
-<<<<<<< HEAD
 Write-CustomLog "Completed $($MyInvocation.MyCommand.Name)"
 }
 }
-=======
-    Write-CustomLog "Completed $($MyInvocation.MyCommand.Name)"
-}
-
->>>>>>> ef9642b8
+}
+
 }