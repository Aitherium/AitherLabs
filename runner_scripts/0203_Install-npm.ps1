<#
.SYNOPSIS
    Install frontend project dependencies using npm.

.DESCRIPTION
    - Finds the frontend project folder (from config or default)
    - Runs `npm install` inside it
    - Logs results to console and optionally exits on failure

.CONFIG FORMAT
{
  "Node_Dependencies": {
    "InstallNpm": true,
    "NpmPath": "C:\\Projects\\vde-mvp\\frontend"
  }
}

.PARAMETER Config
    The config object passed in from runner.ps1

.EXAMPLE
    .\0203-InstallNpm.ps1 -Config $Config
#>

param(
    [Parameter(Mandatory)]
    [hashtable]$Config
)
. "$PSScriptRoot\..\runner_utility_scripts\Logger.ps1"

$ErrorActionPreference = "Stop"
Write-Log "==== [0203] Installing Frontend npm Dependencies ===="

<<<<<<< HEAD
# Determine frontend path
$frontendPath = if ($Config.Node_Dependencies.NpmPath) {
=======
# Determine npm project path
$npmPath = if ($Config.Node_Dependencies.NpmPath) {
>>>>>>> 62390304
    $Config.Node_Dependencies.NpmPath
} else {
    Join-Path $PSScriptRoot "..\frontend"
}

if (-not (Test-Path $npmPath)) {
    Write-Error "ERROR: Frontend folder not found at: $npmPath"
    exit 1
}

if (-not (Test-Path (Join-Path $npmPath "package.json"))) {
    Write-Error "ERROR: No package.json found in frontend folder. Cannot run npm install."
    exit 1
}

Push-Location $npmPath

try {
    Write-Log "Running npm install in $npmPath ..."
    npm install
    Write-Log "✅ npm install completed."
} catch {
    Write-Error "ERROR: npm install failed: $_"
    exit 1
}

Pop-Location
Write-Log "==== Frontend dependency installation complete ===="<|MERGE_RESOLUTION|>--- conflicted
+++ resolved
@@ -31,13 +31,9 @@
 $ErrorActionPreference = "Stop"
 Write-Log "==== [0203] Installing Frontend npm Dependencies ===="
 
-<<<<<<< HEAD
 # Determine frontend path
 $frontendPath = if ($Config.Node_Dependencies.NpmPath) {
-=======
-# Determine npm project path
-$npmPath = if ($Config.Node_Dependencies.NpmPath) {
->>>>>>> 62390304
+
     $Config.Node_Dependencies.NpmPath
 } else {
     Join-Path $PSScriptRoot "..\frontend"
