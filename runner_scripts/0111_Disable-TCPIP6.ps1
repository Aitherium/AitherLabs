--- conflicted
+++ resolved
@@ -1,21 +1,20 @@
-<<<<<<< HEAD
-Param([pscustomobject]$Config)
-Import-Module (Join-Path $PSScriptRoot '..' 'lab_utils' 'LabRunner' 'LabRunner.psm1')
-=======
-Param([object]$Config)
-Import-Module "$PSScriptRoot/../lab_utils/LabRunner/LabRunner.psd1"
->>>>>>> e2d6f0e1
-Write-CustomLog "Starting $MyInvocation.MyCommand"
-Invoke-LabStep -Config $Config -Body {
-    Write-CustomLog "Running $($MyInvocation.MyCommand.Name)"
-
-if ($Config.DisableTCPIP6 -eq $true) {
-    Write-CustomLog 'Disabling IPv6 bindings on all adapters'
-    Get-NetAdapterBinding -ComponentID 'ms_tcpip6' | where-object enabled -eq $true | Disable-NetAdapterBinding -ComponentID 'ms_tcpip6'
-    Write-CustomLog 'IPv6 bindings disabled'
-
-} else {
-    Write-CustomLog "DisableTCPIP6 flag is disabled. Skipping IPv6 configuration."
-}
-    Write-CustomLog "Completed $($MyInvocation.MyCommand.Name)"
-}
+Param([object]$Config)
+Import-Module "$PSScriptRoot/../lab_utils/LabRunner/LabRunner.psd1"
+
+# Param([pscustomobject]$Config)
+# Import-Module (Join-Path $PSScriptRoot '..' 'lab_utils' 'LabRunner' 'LabRunner.psm1')
+
+Write-CustomLog "Starting $MyInvocation.MyCommand"
+Invoke-LabStep -Config $Config -Body {
+    Write-CustomLog "Running $($MyInvocation.MyCommand.Name)"
+
+if ($Config.DisableTCPIP6 -eq $true) {
+    Write-CustomLog 'Disabling IPv6 bindings on all adapters'
+    Get-NetAdapterBinding -ComponentID 'ms_tcpip6' | where-object enabled -eq $true | Disable-NetAdapterBinding -ComponentID 'ms_tcpip6'
+    Write-CustomLog 'IPv6 bindings disabled'
+
+} else {
+    Write-CustomLog "DisableTCPIP6 flag is disabled. Skipping IPv6 configuration."
+}
+    Write-CustomLog "Completed $($MyInvocation.MyCommand.Name)"
+}