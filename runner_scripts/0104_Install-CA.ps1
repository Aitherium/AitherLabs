<<<<<<< HEAD
Param([pscustomobject]$Config)
Import-Module (Join-Path $PSScriptRoot '..' 'lab_utils' 'LabRunner' 'LabRunner.psm1')
=======
Param([object]$Config)
Import-Module "$PSScriptRoot/../lab_utils/LabRunner/LabRunner.psd1"
>>>>>>> e2d6f0e1
Write-CustomLog "Starting $MyInvocation.MyCommand"
function Install-CA {
    [CmdletBinding(SupportsShouldProcess = $true)]
    param([object]$Config)

    Invoke-LabStep -Config $Config -Body {
    Write-CustomLog "Running $($MyInvocation.MyCommand.Name)"

if ($Config.InstallCA -eq $true) {
Write-CustomLog "Checking for existing Certificate Authority (Standalone Root CA)..."

# Only proceed if you actually want to install a CA.
if ($null -eq $Config.CertificateAuthority) {
    Write-CustomLog "No CA config found. Skipping CA installation."
    return
}

$CAName        = $Config.CertificateAuthority.CommonName
$ValidityYears = $Config.CertificateAuthority.ValidityYears

if (-not $CAName) {
    Write-CustomLog "Missing CAName in config. Skipping CA installation."
    return
}

# Check if the CA role is already installed
$role = Get-WindowsFeature -Name Adcs-Cert-Authority
if ($role.Installed) {
    Write-CustomLog "Certificate Authority role is already installed. Checking CA configuration..."

    # Check if a CA is already configured
    $existingCA = Get-Item -Path 'HKLM:\SYSTEM\CurrentControlSet\Services\CertSvc\Configuration' -ErrorAction SilentlyContinue
    if ($existingCA) {
        Write-CustomLog "A Certificate Authority is already configured. Skipping installation."
        return
    }

    Write-CustomLog "CA role is installed but no CA is configured. Proceeding with installation."
} else {
    Write-CustomLog "Installing Certificate Authority role..."
    if ($PSCmdlet.ShouldProcess('ADCS role', 'Install CA Windows feature')) {
        Install-WindowsFeature Adcs-Cert-Authority -IncludeManagementTools -ErrorAction Stop
    }
}

# If the script reaches this point, it means no existing CA is detected, and installation should proceed.
Write-CustomLog "Configuring CA: $CAName with $($ValidityYears) year validity..."

if ($PSCmdlet.ShouldProcess($CAName, 'Configure Standalone Root CA')) {
    # Resolve the cmdlet after any Pester mocks have been defined

    $installCmd = Get-Command Install-AdcsCertificationAuthority -ErrorAction SilentlyContinue
    if (-not $installCmd) {
        if (Get-Module -ListAvailable -Name ADCSDeployment) {
            $installCmd = Get-Command Install-AdcsCertificationAuthority -ErrorAction SilentlyContinue
        }
    }
    if (-not $installCmd) {
        Write-CustomLog 'Install-AdcsCertificationAuthority command not found. Ensure AD CS features are available.'
        return
    }
    & $installCmd `
        -CAType StandaloneRootCA `
        -CACommonName $CAName `
        -KeyLength 2048 `
        -HashAlgorithm SHA256 `
        -ValidityPeriod Years `
        -ValidityPeriodUnits $ValidityYears `
        -Force
}

Write-CustomLog "Standalone Root CA '$CAName' installation complete."

} else {
    Write-CustomLog "InstallCA flag is disabled. Skipping CA installation."
}
}
}
    Write-CustomLog "Completed $($MyInvocation.MyCommand.Name)"
if ($MyInvocation.InvocationName -ne '.') { Install-CA @PSBoundParameters }
<|MERGE_RESOLUTION|>--- conflicted
+++ resolved
@@ -1,87 +1,86 @@
-<<<<<<< HEAD
-Param([pscustomobject]$Config)
-Import-Module (Join-Path $PSScriptRoot '..' 'lab_utils' 'LabRunner' 'LabRunner.psm1')
-=======
-Param([object]$Config)
-Import-Module "$PSScriptRoot/../lab_utils/LabRunner/LabRunner.psd1"
->>>>>>> e2d6f0e1
-Write-CustomLog "Starting $MyInvocation.MyCommand"
-function Install-CA {
-    [CmdletBinding(SupportsShouldProcess = $true)]
-    param([object]$Config)
-
-    Invoke-LabStep -Config $Config -Body {
-    Write-CustomLog "Running $($MyInvocation.MyCommand.Name)"
-
-if ($Config.InstallCA -eq $true) {
-Write-CustomLog "Checking for existing Certificate Authority (Standalone Root CA)..."
-
-# Only proceed if you actually want to install a CA.
-if ($null -eq $Config.CertificateAuthority) {
-    Write-CustomLog "No CA config found. Skipping CA installation."
-    return
-}
-
-$CAName        = $Config.CertificateAuthority.CommonName
-$ValidityYears = $Config.CertificateAuthority.ValidityYears
-
-if (-not $CAName) {
-    Write-CustomLog "Missing CAName in config. Skipping CA installation."
-    return
-}
-
-# Check if the CA role is already installed
-$role = Get-WindowsFeature -Name Adcs-Cert-Authority
-if ($role.Installed) {
-    Write-CustomLog "Certificate Authority role is already installed. Checking CA configuration..."
-
-    # Check if a CA is already configured
-    $existingCA = Get-Item -Path 'HKLM:\SYSTEM\CurrentControlSet\Services\CertSvc\Configuration' -ErrorAction SilentlyContinue
-    if ($existingCA) {
-        Write-CustomLog "A Certificate Authority is already configured. Skipping installation."
-        return
-    }
-
-    Write-CustomLog "CA role is installed but no CA is configured. Proceeding with installation."
-} else {
-    Write-CustomLog "Installing Certificate Authority role..."
-    if ($PSCmdlet.ShouldProcess('ADCS role', 'Install CA Windows feature')) {
-        Install-WindowsFeature Adcs-Cert-Authority -IncludeManagementTools -ErrorAction Stop
-    }
-}
-
-# If the script reaches this point, it means no existing CA is detected, and installation should proceed.
-Write-CustomLog "Configuring CA: $CAName with $($ValidityYears) year validity..."
-
-if ($PSCmdlet.ShouldProcess($CAName, 'Configure Standalone Root CA')) {
-    # Resolve the cmdlet after any Pester mocks have been defined
-
-    $installCmd = Get-Command Install-AdcsCertificationAuthority -ErrorAction SilentlyContinue
-    if (-not $installCmd) {
-        if (Get-Module -ListAvailable -Name ADCSDeployment) {
-            $installCmd = Get-Command Install-AdcsCertificationAuthority -ErrorAction SilentlyContinue
-        }
-    }
-    if (-not $installCmd) {
-        Write-CustomLog 'Install-AdcsCertificationAuthority command not found. Ensure AD CS features are available.'
-        return
-    }
-    & $installCmd `
-        -CAType StandaloneRootCA `
-        -CACommonName $CAName `
-        -KeyLength 2048 `
-        -HashAlgorithm SHA256 `
-        -ValidityPeriod Years `
-        -ValidityPeriodUnits $ValidityYears `
-        -Force
-}
-
-Write-CustomLog "Standalone Root CA '$CAName' installation complete."
-
-} else {
-    Write-CustomLog "InstallCA flag is disabled. Skipping CA installation."
-}
-}
-}
-    Write-CustomLog "Completed $($MyInvocation.MyCommand.Name)"
-if ($MyInvocation.InvocationName -ne '.') { Install-CA @PSBoundParameters }
+Param([object]$Config)
+Import-Module "$PSScriptRoot/../lab_utils/LabRunner/LabRunner.psd1"
+
+# Param([pscustomobject]$Config)
+# Import-Module (Join-Path $PSScriptRoot '..' 'lab_utils' 'LabRunner' 'LabRunner.psm1')
+
+Write-CustomLog "Starting $MyInvocation.MyCommand"
+function Install-CA {
+    [CmdletBinding(SupportsShouldProcess = $true)]
+    param([object]$Config)
+
+    Invoke-LabStep -Config $Config -Body {
+    Write-CustomLog "Running $($MyInvocation.MyCommand.Name)"
+
+if ($Config.InstallCA -eq $true) {
+Write-CustomLog "Checking for existing Certificate Authority (Standalone Root CA)..."
+
+# Only proceed if you actually want to install a CA.
+if ($null -eq $Config.CertificateAuthority) {
+    Write-CustomLog "No CA config found. Skipping CA installation."
+    return
+}
+
+$CAName        = $Config.CertificateAuthority.CommonName
+$ValidityYears = $Config.CertificateAuthority.ValidityYears
+
+if (-not $CAName) {
+    Write-CustomLog "Missing CAName in config. Skipping CA installation."
+    return
+}
+
+# Check if the CA role is already installed
+$role = Get-WindowsFeature -Name Adcs-Cert-Authority
+if ($role.Installed) {
+    Write-CustomLog "Certificate Authority role is already installed. Checking CA configuration..."
+
+    # Check if a CA is already configured
+    $existingCA = Get-Item -Path 'HKLM:\SYSTEM\CurrentControlSet\Services\CertSvc\Configuration' -ErrorAction SilentlyContinue
+    if ($existingCA) {
+        Write-CustomLog "A Certificate Authority is already configured. Skipping installation."
+        return
+    }
+
+    Write-CustomLog "CA role is installed but no CA is configured. Proceeding with installation."
+} else {
+    Write-CustomLog "Installing Certificate Authority role..."
+    if ($PSCmdlet.ShouldProcess('ADCS role', 'Install CA Windows feature')) {
+        Install-WindowsFeature Adcs-Cert-Authority -IncludeManagementTools -ErrorAction Stop
+    }
+}
+
+# If the script reaches this point, it means no existing CA is detected, and installation should proceed.
+Write-CustomLog "Configuring CA: $CAName with $($ValidityYears) year validity..."
+
+if ($PSCmdlet.ShouldProcess($CAName, 'Configure Standalone Root CA')) {
+    # Resolve the cmdlet after any Pester mocks have been defined
+
+    $installCmd = Get-Command Install-AdcsCertificationAuthority -ErrorAction SilentlyContinue
+    if (-not $installCmd) {
+        if (Get-Module -ListAvailable -Name ADCSDeployment) {
+            $installCmd = Get-Command Install-AdcsCertificationAuthority -ErrorAction SilentlyContinue
+        }
+    }
+    if (-not $installCmd) {
+        Write-CustomLog 'Install-AdcsCertificationAuthority command not found. Ensure AD CS features are available.'
+        return
+    }
+    & $installCmd `
+        -CAType StandaloneRootCA `
+        -CACommonName $CAName `
+        -KeyLength 2048 `
+        -HashAlgorithm SHA256 `
+        -ValidityPeriod Years `
+        -ValidityPeriodUnits $ValidityYears `
+        -Force
+}
+
+Write-CustomLog "Standalone Root CA '$CAName' installation complete."
+
+} else {
+    Write-CustomLog "InstallCA flag is disabled. Skipping CA installation."
+}
+}
+}
+    Write-CustomLog "Completed $($MyInvocation.MyCommand.Name)"
+if ($MyInvocation.InvocationName -ne '.') { Install-CA @PSBoundParameters }