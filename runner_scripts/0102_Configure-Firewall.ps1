<<<<<<< HEAD
Param([pscustomobject]$Config)
Import-Module (Join-Path $PSScriptRoot '..' 'lab_utils' 'LabRunner' 'LabRunner.psm1')
=======
Param([object]$Config)
Import-Module "$PSScriptRoot/../lab_utils/LabRunner/LabRunner.psd1"
>>>>>>> e2d6f0e1
Write-CustomLog "Starting $MyInvocation.MyCommand"
Invoke-LabStep -Config $Config -Body {
    Write-CustomLog "Running $($MyInvocation.MyCommand.Name)"

Write-CustomLog "Configuring Firewall rules..."

if ($null -ne $Config.FirewallPorts) {
    foreach ($port in $Config.FirewallPorts) {
        Write-CustomLog " - Opening TCP port $port"
        New-NetFirewallRule -DisplayName "Open Port $port" `
                            -Direction Inbound `
                            -Protocol TCP `
                            -LocalPort $port `
                            -Action Allow |
                            Out-Null
    }
} else {
    Write-CustomLog "No firewall ports specified."
}
    Write-CustomLog "Completed $($MyInvocation.MyCommand.Name)"
}
<|MERGE_RESOLUTION|>--- conflicted
+++ resolved
@@ -1,28 +1,27 @@
-<<<<<<< HEAD
-Param([pscustomobject]$Config)
-Import-Module (Join-Path $PSScriptRoot '..' 'lab_utils' 'LabRunner' 'LabRunner.psm1')
-=======
-Param([object]$Config)
-Import-Module "$PSScriptRoot/../lab_utils/LabRunner/LabRunner.psd1"
->>>>>>> e2d6f0e1
-Write-CustomLog "Starting $MyInvocation.MyCommand"
-Invoke-LabStep -Config $Config -Body {
-    Write-CustomLog "Running $($MyInvocation.MyCommand.Name)"
-
-Write-CustomLog "Configuring Firewall rules..."
-
-if ($null -ne $Config.FirewallPorts) {
-    foreach ($port in $Config.FirewallPorts) {
-        Write-CustomLog " - Opening TCP port $port"
-        New-NetFirewallRule -DisplayName "Open Port $port" `
-                            -Direction Inbound `
-                            -Protocol TCP `
-                            -LocalPort $port `
-                            -Action Allow |
-                            Out-Null
-    }
-} else {
-    Write-CustomLog "No firewall ports specified."
-}
-    Write-CustomLog "Completed $($MyInvocation.MyCommand.Name)"
-}
+Param([object]$Config)
+Import-Module "$PSScriptRoot/../lab_utils/LabRunner/LabRunner.psd1"
+
+# Param([pscustomobject]$Config)
+# Import-Module (Join-Path $PSScriptRoot '..' 'lab_utils' 'LabRunner' 'LabRunner.psm1')
+
+Write-CustomLog "Starting $MyInvocation.MyCommand"
+Invoke-LabStep -Config $Config -Body {
+    Write-CustomLog "Running $($MyInvocation.MyCommand.Name)"
+
+Write-CustomLog "Configuring Firewall rules..."
+
+if ($null -ne $Config.FirewallPorts) {
+    foreach ($port in $Config.FirewallPorts) {
+        Write-CustomLog " - Opening TCP port $port"
+        New-NetFirewallRule -DisplayName "Open Port $port" `
+                            -Direction Inbound `
+                            -Protocol TCP `
+                            -LocalPort $port `
+                            -Action Allow |
+                            Out-Null
+    }
+} else {
+    Write-CustomLog "No firewall ports specified."
+}
+    Write-CustomLog "Completed $($MyInvocation.MyCommand.Name)"
+}