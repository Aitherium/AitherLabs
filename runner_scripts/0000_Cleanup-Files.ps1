--- conflicted
+++ resolved
@@ -1,67 +1,67 @@
-<<<<<<< HEAD
-Param([pscustomobject]$Config)
-Import-Module (Join-Path $PSScriptRoot '..' 'lab_utils' 'LabRunner' 'LabRunner.psm1')
-=======
-Param([object]$Config)
-Import-Module "$PSScriptRoot/../lab_utils/LabRunner/LabRunner.psd1"
->>>>>>> e2d6f0e1
-Write-CustomLog "Starting $MyInvocation.MyCommand"
-Invoke-LabStep -Config $Config -Body {
-    Write-CustomLog "Running $($MyInvocation.MyCommand.Name)"
-
-<#
-.SYNOPSIS
-    Removes the cloned repo and infra directories.
-.DESCRIPTION
-    Deletes the repository directory derived from RepoUrl under LocalPath
-    and the InfraRepoPath directory if they exist.
-#>
-
-
-Push-Location -Path ([System.IO.Path]::GetTempPath())
-
-try {
-    $localBase = if ($Config.LocalPath) {
-        $Config.LocalPath
-    } else {
-        if ($IsWindows) {
-            if ($env:TEMP) { $env:TEMP } else { 'C:\\temp' }
-        } else {
-            [System.IO.Path]::GetTempPath()
-        }
-
-    }
-    $localBase = [System.Environment]::ExpandEnvironmentVariables($localBase)
-    $repoName  = ($Config.RepoUrl -split '/')[-1] -replace '\.git$',''
-    $repoPath  = Join-Path $localBase $repoName
-
-    if (Test-Path $repoPath) {
-        Write-CustomLog "Removing repo path '$repoPath'..."
-        Remove-Item -Recurse -Force -Path $repoPath
-    } else {
-        Write-CustomLog "Repo path '$repoPath' not found; skipping."
-    }
-
-    $infraPath = if ($Config.InfraRepoPath) { $Config.InfraRepoPath } else { 'C:\\Temp\\base-infra' }
-    if (Test-Path $infraPath) {
-        Write-CustomLog "Removing infra path '$infraPath'..."
-        Remove-Item -Recurse -Force -Path $infraPath
-    } else {
-        Write-CustomLog "Infra path '$infraPath' not found; skipping."
-    }
-
-    Write-CustomLog 'Cleanup completed successfully.'
-}
-catch {
-    Write-Error -Message "Cleanup failed: $($PSItem.Exception.Message)`n$($PSItem.ScriptStackTrace)"
-    exit 1
-}
-finally {
-    try {
-        Pop-Location -ErrorAction Stop
-    } catch {
-        Set-Location $env:TEMP
-    }
-}
-    Write-CustomLog "Completed $($MyInvocation.MyCommand.Name)"
-}
+Param([object]$Config)
+Import-Module "$PSScriptRoot/../lab_utils/LabRunner/LabRunner.psd1"
+
+# Param([pscustomobject]$Config)
+# Import-Module (Join-Path $PSScriptRoot '..' 'lab_utils' 'LabRunner' 'LabRunner.psm1')
+
+
+Write-CustomLog "Starting $MyInvocation.MyCommand"
+Invoke-LabStep -Config $Config -Body {
+    Write-CustomLog "Running $($MyInvocation.MyCommand.Name)"
+
+<#
+.SYNOPSIS
+    Removes the cloned repo and infra directories.
+.DESCRIPTION
+    Deletes the repository directory derived from RepoUrl under LocalPath
+    and the InfraRepoPath directory if they exist.
+#>
+
+
+Push-Location -Path ([System.IO.Path]::GetTempPath())
+
+try {
+    $localBase = if ($Config.LocalPath) {
+        $Config.LocalPath
+    } else {
+        if ($IsWindows) {
+            if ($env:TEMP) { $env:TEMP } else { 'C:\\temp' }
+        } else {
+            [System.IO.Path]::GetTempPath()
+        }
+
+    }
+    $localBase = [System.Environment]::ExpandEnvironmentVariables($localBase)
+    $repoName  = ($Config.RepoUrl -split '/')[-1] -replace '\.git$',''
+    $repoPath  = Join-Path $localBase $repoName
+
+    if (Test-Path $repoPath) {
+        Write-CustomLog "Removing repo path '$repoPath'..."
+        Remove-Item -Recurse -Force -Path $repoPath
+    } else {
+        Write-CustomLog "Repo path '$repoPath' not found; skipping."
+    }
+
+    $infraPath = if ($Config.InfraRepoPath) { $Config.InfraRepoPath } else { 'C:\\Temp\\base-infra' }
+    if (Test-Path $infraPath) {
+        Write-CustomLog "Removing infra path '$infraPath'..."
+        Remove-Item -Recurse -Force -Path $infraPath
+    } else {
+        Write-CustomLog "Infra path '$infraPath' not found; skipping."
+    }
+
+    Write-CustomLog 'Cleanup completed successfully.'
+}
+catch {
+    Write-Error -Message "Cleanup failed: $($PSItem.Exception.Message)`n$($PSItem.ScriptStackTrace)"
+    exit 1
+}
+finally {
+    try {
+        Pop-Location -ErrorAction Stop
+    } catch {
+        Set-Location $env:TEMP
+    }
+}
+    Write-CustomLog "Completed $($MyInvocation.MyCommand.Name)"
+}