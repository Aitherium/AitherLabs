--- conflicted
+++ resolved
@@ -60,7 +60,7 @@
 }
 
 $packages = @()
-<<<<<<< HEAD
+
 if ($nodeDeps -is [hashtable] -and $nodeDeps.ContainsKey('GlobalPackages')) {
     $packages = $nodeDeps['GlobalPackages']
 } elseif ($nodeDeps.PSObject.Properties.Name -contains 'GlobalPackages') {
@@ -76,11 +76,7 @@
         $packages += 'vite'
     } else {
         Write-CustomLog "InstallVite flag is disabled. Skipping vite installation."
-=======
-if ($nodeDeps -is [hashtable]) {
-    if ($nodeDeps.ContainsKey('GlobalPackages')) {
-        $packages = $nodeDeps['GlobalPackages']
->>>>>>> 2d24e90e
+
     }
 } elseif ($nodeDeps.PSObject.Properties.Name -contains 'GlobalPackages') {
     $packages = $nodeDeps.GlobalPackages
