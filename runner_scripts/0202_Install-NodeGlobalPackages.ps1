Param([pscustomobject]$Config)

function Install-GlobalPackage {
    [CmdletBinding(SupportsShouldProcess)]

    param(
        [string]$package
    )

    . "$PSScriptRoot/../runner_utility_scripts/Logger.ps1"

    if (Get-Command npm -ErrorAction SilentlyContinue) {
        Write-CustomLog "Installing npm package: $package..."
        if ($PSCmdlet.ShouldProcess($package, 'Install npm package') -and -not $WhatIfPreference) {
            npm install -g $package
        }
    } else {
        Write-Error "npm is not available. Node.js may not have installed correctly."
    }
}

function Install-NodeGlobalPackages {
    [CmdletBinding(SupportsShouldProcess = $true)]
    param([pscustomobject]$Config)

    . "$PSScriptRoot/../runner_utility_scripts/ScriptTemplate.ps1"
    Invoke-LabStep -Config $Config -Body {
    param($Config)
    Write-CustomLog 'Running 0202_Install-NodeGlobalPackages.ps1'
<#
.SYNOPSIS
    Installs global npm packages like yarn, vite, and nodemon using config-based logic.

.DESCRIPTION
    - Assumes Node.js is already installed
    - Installs any npm packages flagged as true in the Node_Dependencies section
    - Must be used in combination with 0201-InstallNodeCore.ps1

.CONFIG FORMAT
{
  "Node_Dependencies": {
    "InstallYarn": true,
    "InstallVite": true,
    "InstallNodemon": true
  }
}

.PARAMETER Config
    Hashed config object passed from runner.ps1

.EXAMPLE
    .\0202_Install-NodeGlobalPackages.ps1 -Config $Config
#>

Write-Output "Config parameter is: $Config"

Write-CustomLog "==== [0202] Installing Global npm Packages ===="

$nodeDeps = if ($Config -is [hashtable]) { $Config['Node_Dependencies'] } else { $Config.Node_Dependencies }
if (-not $nodeDeps) {
    Write-CustomLog "Config missing Node_Dependencies; skipping global package install."
    return
}

$packages = @()

if ($nodeDeps -is [hashtable] -and $nodeDeps.ContainsKey('GlobalPackages')) {
    $packages = $nodeDeps['GlobalPackages']
} elseif ($nodeDeps.PSObject.Properties.Name -contains 'GlobalPackages') {
    $packages = $nodeDeps.GlobalPackages
<<<<<<< HEAD
} else {
    if ($nodeDeps.InstallYarn) {
        $packages += 'yarn'
    } else {
        Write-CustomLog "InstallYarn flag is disabled. Skipping yarn installation."
    }

    if ($nodeDeps.InstallVite) {
        $packages += 'vite'
    } else {
        Write-CustomLog "InstallVite flag is disabled. Skipping vite installation."
    }

    if ($nodeDeps.InstallNodemon) {
        $packages += 'nodemon'
    } else {
        Write-CustomLog "InstallNodemon flag is disabled. Skipping nodemon installation."
    }
=======
>>>>>>> 26d44e5d
}

if (-not $packages) {
    if ($nodeDeps -is [hashtable]) {
        if ($nodeDeps['InstallYarn']) { $packages += 'yarn' } else { Write-CustomLog "InstallYarn flag is disabled. Skipping yarn installation." }
        if ($nodeDeps['InstallVite']) { $packages += 'vite' } else { Write-CustomLog "InstallVite flag is disabled. Skipping vite installation." }
        if ($nodeDeps['InstallNodemon']) { $packages += 'nodemon' } else { Write-CustomLog "InstallNodemon flag is disabled. Skipping nodemon installation." }
    } else {
        if ($nodeDeps.InstallYarn) { $packages += 'yarn' } else { Write-CustomLog "InstallYarn flag is disabled. Skipping yarn installation." }
        if ($nodeDeps.InstallVite) { $packages += 'vite' } else { Write-CustomLog "InstallVite flag is disabled. Skipping vite installation." }
        if ($nodeDeps.InstallNodemon) { $packages += 'nodemon' } else { Write-CustomLog "InstallNodemon flag is disabled. Skipping nodemon installation." }
    }
}

foreach ($pkg in $packages) {
    Install-GlobalPackage $pkg
}

Write-CustomLog "==== Global npm package installation complete ===="
}
}
if ($MyInvocation.InvocationName -ne '.') { Install-NodeGlobalPackages @PSBoundParameters }<|MERGE_RESOLUTION|>--- conflicted
+++ resolved
@@ -68,7 +68,7 @@
     $packages = $nodeDeps['GlobalPackages']
 } elseif ($nodeDeps.PSObject.Properties.Name -contains 'GlobalPackages') {
     $packages = $nodeDeps.GlobalPackages
-<<<<<<< HEAD
+
 } else {
     if ($nodeDeps.InstallYarn) {
         $packages += 'yarn'
@@ -87,8 +87,7 @@
     } else {
         Write-CustomLog "InstallNodemon flag is disabled. Skipping nodemon installation."
     }
-=======
->>>>>>> 26d44e5d
+
 }
 
 if (-not $packages) {
