--- conflicted
+++ resolved
@@ -275,7 +275,6 @@
             $exitCode = $LASTEXITCODE
 
             foreach ($line in $output) {
-<<<<<<< HEAD
                 if (-not $line) { continue }
                 if ($line -is [System.Management.Automation.ErrorRecord]) {
                     Write-Error $line.ToString()
@@ -283,11 +282,7 @@
                     Write-Warning $line.ToString()
                 } else {
                     Write-CustomLog $line.ToString()
-=======
-                if ($line) {
-                    Write-CustomLog $line.ToString()
-                    Write-Output $line.ToString()
->>>>>>> 47c5deab
+
                 }
             }
 
