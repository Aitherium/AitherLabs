--- conflicted
+++ resolved
@@ -301,11 +301,10 @@
             $results[$s.Name] = $LASTEXITCODE
             $failed += $s.Name
         }
-<<<<<<< HEAD
-        }
-=======
-    }
->>>>>>> ff3cb5f7
+        }
+
+    }
+
 
     $Config | ConvertTo-Json -Depth 5 | Out-File $ConfigFile -Encoding utf8
     $summary = $results.GetEnumerator() | ForEach-Object { "${($_.Key)}=$($_.Value)" } | Sort-Object | Join-String -Separator ', '
