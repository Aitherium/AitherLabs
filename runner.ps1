param(
    [string]$ConfigFile = "./config_files/default-config.json",
    [switch]$Auto,
    [string]$Scripts,
    [switch]$Force
)

if ($PSVersionTable.PSVersion.Major -lt 7) {
    Write-Error "PowerShell 7 or later is required. Current version: $($PSVersionTable.PSVersion)"
    exit 1
}

# ─── Load helpers ──────────────────────────────────────────────────────────────
. "$PSScriptRoot\runner_utility_scripts\Logger.ps1"
. "$PSScriptRoot\lab_utils\Get-LabConfig.ps1"
. "$PSScriptRoot\lab_utils\Format-Config.ps1"
. "$PSScriptRoot\lab_utils\Menu.ps1"

# ─── Default log path ─────────────────────────────────────────────────────────
if (-not (Get-Variable -Name LogFilePath -Scope Script -ErrorAction SilentlyContinue) -and
    -not (Get-Variable -Name LogFilePath -Scope Global -ErrorAction SilentlyContinue)) {

    $logDir = $env:LAB_LOG_DIR
    if (-not $logDir) {
        if ($IsWindows) { $logDir = 'C:\temp' } else { $logDir = [System.IO.Path]::GetTempPath() }
    }
    if (-not (Test-Path $logDir)) { New-Item -ItemType Directory -Path $logDir -Force | Out-Null }
    $script:LogFilePath = Join-Path $logDir 'lab.log'
}

# ─── Utility helpers ──────────────────────────────────────────────────────────
function ConvertTo-Hashtable {
    param($obj)
    switch ($obj) {
        { $_ -is [System.Collections.IDictionary] } {
            $ht = @{}
            foreach ($k in $_.Keys) { $ht[$k] = ConvertTo-Hashtable $_[$k] }
            return $ht
        }
        { $_ -is [System.Collections.IEnumerable] -and -not ($_ -is [string]) } {
            return $_ | ForEach-Object { ConvertTo-Hashtable $_ }
        }
        { $_ -is [PSCustomObject] } {
            $ht = @{}
            foreach ($p in $_.PSObject.Properties) { $ht[$p.Name] = ConvertTo-Hashtable $p.Value }
            return $ht
        }
        default { return $_ }
    }
}

function Get-ScriptConfigFlag {
    param([string]$Path)
    $content = Get-Content -Path $Path -Raw -ErrorAction SilentlyContinue
    if ($content -match '\$Config\.([A-Za-z0-9_\.]+)\s*-eq\s*\$true') { return $matches[1] }
    if ($content -match '\$config\.([A-Za-z0-9_\.]+)\s*-eq\s*\$true') { return $matches[1] }
    return $null
}

function Get-NestedConfigValue {
    param([hashtable]$Config, [string]$Path)
    $parts = $Path -split '\.'
    $cur   = $Config
    foreach ($p in $parts) {
        if (-not $cur.ContainsKey($p)) { return $null }
        $cur = $cur[$p]
    }
    return $cur
}

function Set-NestedConfigValue {
    param([hashtable]$Config, [string]$Path, [object]$Value)
    $parts = $Path -split '\.'
    $cur   = $Config
    for ($i = 0; $i -lt $parts.Length - 1; $i++) {
        if (-not $cur.ContainsKey($parts[$i])) { $cur[$parts[$i]] = @{} }
        $cur = $cur[$parts[$i]]
    }
    $cur[$parts[-1]] = $Value
}

function Set-LabConfig {
    [CmdletBinding(SupportsShouldProcess)]
    param([hashtable]$ConfigObject)

    $installPrompts = [ordered]@{
        InstallGit      = 'Install Git'
        InstallGo       = 'Install Go'
        InstallOpenTofu = 'Install OpenTofu'
    }

    foreach ($k in $installPrompts.Keys) {
        $current = [bool]$ConfigObject[$k]
        $ans     = Read-Host "$($installPrompts[$k])? (Y/N) [$current]"
        if ($ans) { $ConfigObject[$k] = $ans -match '^(?i)y' }
    }

    $localPath = Read-Host "Local repo path [`$($ConfigObject.LocalPath)`]"
    if ($localPath) { $ConfigObject.LocalPath = $localPath }

    $npmPath = Read-Host "Path to Node project [`$($ConfigObject.Node_Dependencies.NpmPath)`]"
    if ($npmPath) { $ConfigObject.Node_Dependencies.NpmPath = $npmPath }
    $createPath = Read-Host "Create NpmPath if missing? (Y/N) [`$($ConfigObject.Node_Dependencies.CreateNpmPath)`]"
    if ($createPath) { $ConfigObject.Node_Dependencies.CreateNpmPath = $createPath -match '^(?i)y' }

    return $ConfigObject
}

# ─── Load configuration ───────────────────────────────────────────────────────
Write-CustomLog "==== Loading configuration ===="
try {
    $ConfigRaw = Get-LabConfig -Path $ConfigFile
    $Config    = ConvertTo-Hashtable $ConfigRaw
} catch {
    Write-CustomLog "ERROR: $_"
    exit 1
}

Write-CustomLog "==== Configuration summary ===="
Write-CustomLog (Format-Config -Config $ConfigRaw)

# ─── Optional customization ──────────────────────────────────────────────────
if (-not $Auto) {
    if ((Read-Host "Customize configuration? (Y/N)") -match '^(?i)y') {
        $Config = Set-LabConfig -ConfigObject $Config
        if ($PSCmdlet.ShouldProcess($ConfigFile, 'Save updated configuration')) {
            $Config | ConvertTo-Json -Depth 5 | Out-File $ConfigFile -Encoding utf8
            Write-CustomLog "Configuration updated and saved to $ConfigFile"
        }
    }
}

# ─── Discover scripts ────────────────────────────────────────────────────────
Write-CustomLog "==== Locating scripts ===="
$ScriptFiles = Get-ChildItem .\runner_scripts -Filter "????_*.ps1" -File | Sort-Object Name
if (-not $ScriptFiles) {
    Write-CustomLog "ERROR: No scripts found matching pattern."
    exit 1
}
Write-CustomLog "`n==== Found scripts ===="
$ScriptFiles | ForEach-Object { Write-CustomLog "$($_.Name.Substring(0,4)) - $($_.Name)" }

# ─── Execution helpers ───────────────────────────────────────────────────────
function Invoke-Scripts {
    param([array]$ScriptsToRun)

    if ($ScriptsToRun.Count -gt 1) {
        $cleanup = $ScriptsToRun | Where-Object { $_.Name.Substring(0,4) -eq '0000' }
        if ($cleanup) {
            Write-CustomLog "WARNING: Cleanup script 0000 will remove local files."
            if (-not $Auto) {
                if ((Read-Host "Continue with cleanup and exit? (Y/N)") -notmatch '^(?i)y') {
                    Write-CustomLog 'Aborting per user request.'; return $false
                }
            }
            $ScriptsToRun = $cleanup
        }
    }

    if ($ScriptsToRun.Count -eq 0) { Write-CustomLog "No scripts selected."; return $true }

    $names = $ScriptsToRun | ForEach-Object { $_.Name }
    Write-CustomLog "Selected script order: $($names -join ', ')"
    Write-CustomLog "`n==== Executing selected scripts ===="
    $failed = @()
    $results = @{}
    foreach ($s in $ScriptsToRun) {
        Write-CustomLog "`n--- Running: $($s.Name) ---"
        try {
            $scriptPath = "$PSScriptRoot\runner_scripts\$($s.Name)"
            if (-not (Test-Path $scriptPath)) {
                Write-CustomLog "ERROR: Script not found at $scriptPath"
                $failed += $s.Name
                continue
            }
            if ($flag = Get-ScriptConfigFlag -Path $scriptPath) {
                $current = Get-NestedConfigValue -Config $Config -Path $flag
                if (-not $current) {
                    if ($Force)      { Set-NestedConfigValue -Config $Config -Path $flag -Value $true }
                    elseif (-not $Auto -and (Read-Host "Enable flag '$flag' and run? (Y/N)") -match '^(?i)y') {
                        Set-NestedConfigValue -Config $Config -Path $flag -Value $true
                    }
                }
            }

            $cmd = Get-Command -Name $scriptPath -ErrorAction SilentlyContinue
            $global:LASTEXITCODE = 0
<<<<<<< HEAD
            if ($cmd -and $cmd.Parameters.ContainsKey('Config')) { . $scriptPath -Config $Config }
            else                                               { . $scriptPath }
=======
            if ($cmd -and $cmd.Parameters.ContainsKey('Config')) { & "$scriptPath" -Config $Config }
            else                                               { & "$scriptPath" }
>>>>>>> 614c43eb

            $results[$s.Name] = $LASTEXITCODE
            if ($LASTEXITCODE) {
                Write-CustomLog "ERROR: $($s.Name) exited with code $LASTEXITCODE."
                $failed += $s.Name
            } else {
                Write-CustomLog "$($s.Name) completed successfully."
            }
        } catch {
            Write-CustomLog "ERROR: Exception in $($s.Name): $_"
            $global:LASTEXITCODE = 1
            $failed += $s.Name
        }
    }

    $Config | ConvertTo-Json -Depth 5 | Out-File $ConfigFile -Encoding utf8
    $summary = $results.GetEnumerator() | ForEach-Object { "${($_.Key)}=$($_.Value)" } | Sort-Object | Join-String -Separator ', '
    Write-CustomLog "Results: $summary"
    Write-CustomLog "`n==== Script run complete ===="
    if ($failed) { Write-CustomLog "Failures: $($failed -join ', ')"; return $false }
    return $true
}

function Select-Scripts {
    param([string]$Input)
    if ($Input -eq 'all') { return $ScriptFiles }
    $prefixes = $Input -split ',' | ForEach-Object { $_.Trim() } | Where-Object { $_ -match '^\d{4}$' }
    if (-not $prefixes)   { Write-CustomLog "No valid prefixes."; return @() }
    $matches  = $ScriptFiles | Where-Object { $prefixes -contains $_.Name.Substring(0,4) }
    if (-not $matches)    { Write-CustomLog "No matching scripts."; }
    return $matches
}

function Prompt-Scripts {
    $names = $ScriptFiles | ForEach-Object { $_.Name }
    $selNames = Get-MenuSelection -Items $names -Title 'Select scripts to run' -AllowAll
    if (-not $selNames) { return @() }
    return $ScriptFiles | Where-Object { $selNames -contains $_.Name }
}

# ─── Non-interactive or interactive execution ────────────────────────────────
if ($Scripts) {
    if ($Scripts -eq 'all') { $sel = Select-Scripts -Input 'all' }
    else                    { $sel = Select-Scripts -Input $Scripts }
    if (-not $sel -or $sel.Count -eq 0) { exit 1 }
    if (-not (Invoke-Scripts -ScriptsToRun $sel)) { exit 1 }
    exit 0
}

$selection = Prompt-Scripts
if ($selection.Count -eq 0) {
    Write-CustomLog 'No scripts selected.'
    exit 0
}
if (-not (Invoke-Scripts -ScriptsToRun $selection)) { exit 1 }

Write-CustomLog "`nAll done!"
exit 0<|MERGE_RESOLUTION|>--- conflicted
+++ resolved
@@ -185,13 +185,9 @@
 
             $cmd = Get-Command -Name $scriptPath -ErrorAction SilentlyContinue
             $global:LASTEXITCODE = 0
-<<<<<<< HEAD
+
             if ($cmd -and $cmd.Parameters.ContainsKey('Config')) { . $scriptPath -Config $Config }
             else                                               { . $scriptPath }
-=======
-            if ($cmd -and $cmd.Parameters.ContainsKey('Config')) { & "$scriptPath" -Config $Config }
-            else                                               { & "$scriptPath" }
->>>>>>> 614c43eb
 
             $results[$s.Name] = $LASTEXITCODE
             if ($LASTEXITCODE) {
