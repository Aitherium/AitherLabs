--- conflicted
+++ resolved
@@ -5,71 +5,58 @@
     [switch]$Force
 )
 
-# Load helpers
+# ─── Load helpers ──────────────────────────────────────────────────────────────
 . "$PSScriptRoot\runner_utility_scripts\Logger.ps1"
 . "$PSScriptRoot\lab_utils\Get-LabConfig.ps1"
 . "$PSScriptRoot\lab_utils\Format-Config.ps1"
 . "$PSScriptRoot\lab_utils\Menu.ps1"
 
-# Set default log file path if none is defined
+# ─── Default log path ─────────────────────────────────────────────────────────
 if (-not (Get-Variable -Name LogFilePath -Scope Script -ErrorAction SilentlyContinue) -and
     -not (Get-Variable -Name LogFilePath -Scope Global -ErrorAction SilentlyContinue)) {
+
     $logDir = $env:LAB_LOG_DIR
-    if (-not $logDir) {
-        if ($IsWindows) { $logDir = 'C:\\temp' } else { $logDir = [System.IO.Path]::GetTempPath() }
-    }
+    if (-not $logDir) { $logDir = $IsWindows ? 'C:\temp' : [System.IO.Path]::GetTempPath() }
     if (-not (Test-Path $logDir)) { New-Item -ItemType Directory -Path $logDir -Force | Out-Null }
     $script:LogFilePath = Join-Path $logDir 'lab.log'
 }
 
+# ─── Utility helpers ──────────────────────────────────────────────────────────
 function ConvertTo-Hashtable {
-    param(
-        $obj
-    )
-    if ($obj -is [System.Collections.IDictionary]) {
-        $ht = @{}
-        foreach ($key in $obj.Keys) {
-            $ht[$key] = ConvertTo-Hashtable $obj[$key]
-        }
-        return $ht
-    }
-    elseif ($obj -is [System.Collections.IEnumerable] -and -not ($obj -is [string])) {
-        $arr = @()
-        foreach ($item in $obj) {
-            $arr += ConvertTo-Hashtable $item
-        }
-        return $arr
-    }
-    elseif ($obj -is [PSCustomObject]) {
-        $ht = @{}
-        foreach ($prop in $obj.PSObject.Properties) {
-            $ht[$prop.Name] = ConvertTo-Hashtable $prop.Value
-        }
-        return $ht
-    }
-    else {
-        return $obj
+    param($obj)
+    switch ($obj) {
+        { $_ -is [System.Collections.IDictionary] } {
+            $ht = @{}
+            foreach ($k in $_.Keys) { $ht[$k] = ConvertTo-Hashtable $_[$k] }
+            return $ht
+        }
+        { $_ -is [System.Collections.IEnumerable] -and -not ($_ -is [string]) } {
+            return $_ | ForEach-Object { ConvertTo-Hashtable $_ }
+        }
+        { $_ -is [PSCustomObject] } {
+            $ht = @{}
+            foreach ($p in $_.PSObject.Properties) { $ht[$p.Name] = ConvertTo-Hashtable $p.Value }
+            return $ht
+        }
+        default { return $_ }
     }
 }
 
 function Get-ScriptConfigFlag {
     param([string]$Path)
     $content = Get-Content -Path $Path -Raw -ErrorAction SilentlyContinue
-    if ($content -match '\$Config\.([A-Za-z0-9_\.]+)\s*-eq\s*\$true') {
-        return $matches[1]
-    }
-    elseif ($content -match '\$config\.([A-Za-z0-9_\.]+)\s*-eq\s*\$true') {
-        return $matches[1]
-    }
+    if ($content -match '\$Config\.([A-Za-z0-9_\.]+)\s*-eq\s*\$true') { return $matches[1] }
+    if ($content -match '\$config\.([A-Za-z0-9_\.]+)\s*-eq\s*\$true') { return $matches[1] }
     return $null
 }
 
 function Get-NestedConfigValue {
     param([hashtable]$Config, [string]$Path)
     $parts = $Path -split '\.'
-    $cur = $Config
+    $cur   = $Config
     foreach ($p in $parts) {
-        if ($cur.ContainsKey($p)) { $cur = $cur[$p] } else { return $null }
+        if (-not $cur.ContainsKey($p)) { return $null }
+        $cur = $cur[$p]
     }
     return $cur
 }
@@ -77,39 +64,32 @@
 function Set-NestedConfigValue {
     param([hashtable]$Config, [string]$Path, [object]$Value)
     $parts = $Path -split '\.'
-    $cur = $Config
-    for ($i=0; $i -lt $parts.Length - 1; $i++) {
-        $part = $parts[$i]
-        if (-not $cur.ContainsKey($part)) { $cur[$part] = @{} }
-        $cur = $cur[$part]
+    $cur   = $Config
+    for ($i = 0; $i -lt $parts.Length - 1; $i++) {
+        if (-not $cur.ContainsKey($parts[$i])) { $cur[$parts[$i]] = @{} }
+        $cur = $cur[$parts[$i]]
     }
     $cur[$parts[-1]] = $Value
 }
 
 function Set-LabConfig {
     [CmdletBinding(SupportsShouldProcess)]
-    param(
-        [hashtable]$ConfigObject
-    )
-
-    # Prompt the user for common install flags
+    param([hashtable]$ConfigObject)
+
     $installPrompts = @{
-        InstallGit       = 'Install Git'
-        InstallGo        = 'Install Go'
-        InstallOpenTofu  = 'Install OpenTofu'
-    }
-
-    foreach ($key in $installPrompts.Keys) {
-        $current = [bool]$ConfigObject[$key]
-        $answer  = Read-Host "$($installPrompts[$key])? (Y/N) [$current]"
-        if ($answer) {
-            $ConfigObject[$key] = $answer -match '^(?i)y'
-        }
-    }
-
-    # Prompt for key paths
-    $localPath = Read-Host "Local repo path [`$($ConfigObject['LocalPath'])`]"
-    if ($localPath) { $ConfigObject['LocalPath'] = $localPath }
+        InstallGit      = 'Install Git'
+        InstallGo       = 'Install Go'
+        InstallOpenTofu = 'Install OpenTofu'
+    }
+
+    foreach ($k in $installPrompts.Keys) {
+        $current = [bool]$ConfigObject[$k]
+        $ans     = Read-Host "$($installPrompts[$k])? (Y/N) [$current]"
+        if ($ans) { $ConfigObject[$k] = $ans -match '^(?i)y' }
+    }
+
+    $localPath = Read-Host "Local repo path [`$($ConfigObject.LocalPath)`]"
+    if ($localPath) { $ConfigObject.LocalPath = $localPath }
 
     $npmPath = Read-Host "Path to Node project [`$($ConfigObject.Node_Dependencies.NpmPath)`]"
     if ($npmPath) { $ConfigObject.Node_Dependencies.NpmPath = $npmPath }
@@ -117,10 +97,11 @@
     return $ConfigObject
 }
 
+# ─── Load configuration ───────────────────────────────────────────────────────
 Write-CustomLog "==== Loading configuration ===="
 try {
     $ConfigRaw = Get-LabConfig -Path $ConfigFile
-    $Config = ConvertTo-Hashtable $ConfigRaw
+    $Config    = ConvertTo-Hashtable $ConfigRaw
 } catch {
     Write-CustomLog "ERROR: $_"
     exit 1
@@ -129,148 +110,111 @@
 Write-CustomLog "==== Configuration summary ===="
 Write-CustomLog (Format-Config -Config $ConfigRaw)
 
-# If not in Auto mode, allow customization
+# ─── Optional customization ──────────────────────────────────────────────────
 if (-not $Auto) {
-    $customize = Read-Host "Would you like to customize your configuration? (Y/N)"
-    if ($customize -match '^(?i)y') {
+    if ((Read-Host "Customize configuration? (Y/N)") -match '^(?i)y') {
         $Config = Set-LabConfig -ConfigObject $Config
         if ($PSCmdlet.ShouldProcess($ConfigFile, 'Save updated configuration')) {
-            $Config | ConvertTo-Json -Depth 5 | Out-File -FilePath $ConfigFile -Encoding utf8
+            $Config | ConvertTo-Json -Depth 5 | Out-File $ConfigFile -Encoding utf8
             Write-CustomLog "Configuration updated and saved to $ConfigFile"
         }
     }
 }
 
+# ─── Discover scripts ────────────────────────────────────────────────────────
 Write-CustomLog "==== Locating scripts ===="
-$ScriptFiles = Get-ChildItem -Path .\runner_scripts -Filter "????_*.ps1" -File | Sort-Object -Property Name
-
-if (!$ScriptFiles) {
-    Write-CustomLog "ERROR: No scripts found matching ????_*.ps1 in current directory."
+$ScriptFiles = Get-ChildItem .\runner_scripts -Filter "????_*.ps1" -File | Sort-Object Name
+if (-not $ScriptFiles) {
+    Write-CustomLog "ERROR: No scripts found matching pattern."
     exit 1
 }
-
-Write-CustomLog "`n==== Found the following scripts ===="
-foreach ($Script in $ScriptFiles) {
-    $prefix = $Script.Name.Substring(0,4)
-    Write-CustomLog "$prefix - $($Script.Name)"
-}
-
-<<<<<<< HEAD
-# Determine scripts to run based on arguments
-if ($Scripts -eq 'all') {
-    $ScriptsToRun = $ScriptFiles
-} elseif ($Scripts) {
-    $selectedPrefixes = $Scripts -split "," | ForEach-Object { $_.Trim() } | Where-Object { $_ -match '^\d{4}$' }
-    if (!$selectedPrefixes) {
-        Write-CustomLog "No valid 4-digit prefixes found in argument. Exiting."
-        exit 1
-    }
-    $ScriptsToRun = $ScriptFiles | Where-Object {
-        $prefix = $_.Name.Substring(0,4)
-        $selectedPrefixes -contains $prefix
-    }
-    if (!$ScriptsToRun) {
-        Write-CustomLog "None of the provided prefixes match the scripts in the folder. Exiting."
-        exit 1
-    }
-} else {
-    # Interactive mode if no argument is given
-    $names = $ScriptFiles | ForEach-Object { $_.Name }
-    $selected = Get-MenuSelection -Items $names -AllowAll
-    if ($selected) {
-        $ScriptsToRun = $ScriptFiles | Where-Object { $selected -contains $_.Name }
-    } else {
-        $ScriptsToRun = @()
-    }
-}
-=======
+Write-CustomLog "`n==== Found scripts ===="
+$ScriptFiles | ForEach-Object { Write-CustomLog "$($_.Name.Substring(0,4)) - $($_.Name)" }
+
+# ─── Execution helpers ───────────────────────────────────────────────────────
 function Invoke-Scripts {
     param([array]$ScriptsToRun)
->>>>>>> 26c8e5eb
 
     if ($ScriptsToRun.Count -gt 1) {
         $cleanup = $ScriptsToRun | Where-Object { $_.Name.Substring(0,4) -eq '0000' }
         if ($cleanup) {
-            Write-CustomLog "WARNING: Cleanup script 0000 will remove local files. Remaining scripts will be unavailable."
+            Write-CustomLog "WARNING: Cleanup script 0000 will remove local files."
             if (-not $Auto) {
-                $resp = Read-Host "Continue with cleanup and exit? (Y/N)"
-                if ($resp -notmatch '^(?i)y') { Write-CustomLog 'Aborting per user request.'; return }
+                if ((Read-Host "Continue with cleanup and exit? (Y/N)") -notmatch '^(?i)y') {
+                    Write-CustomLog 'Aborting per user request.'; return $false
+                }
             }
             $ScriptsToRun = $cleanup
         }
     }
 
-    if ($ScriptsToRun) {
-        Write-CustomLog "`n==== Executing selected scripts ===="
-        $failed = @()
-        foreach ($Script in $ScriptsToRun) {
-            Write-CustomLog "`n--- Running: $($Script.Name) ---"
-            try {
-                $scriptPath = "$PSScriptRoot\runner_scripts\$($Script.Name)"
-                $flag = Get-ScriptConfigFlag -Path $scriptPath
-                if ($flag) {
-                    $current = Get-NestedConfigValue -Config $Config -Path $flag
-                    if (-not $current) {
-                        if ($Force) {
-                            Set-NestedConfigValue -Config $Config -Path $flag -Value $true
-                        } elseif (-not $Auto) {
-                            $ans = Read-Host "Flag '$flag' is disabled. Enable and run? (Y/N)"
-                            if ($ans -match '^(?i)y') { Set-NestedConfigValue -Config $Config -Path $flag -Value $true }
-                        }
+    if (-not $ScriptsToRun) { Write-CustomLog "No scripts selected."; return $true }
+
+    Write-CustomLog "`n==== Executing selected scripts ===="
+    $failed = @()
+    foreach ($s in $ScriptsToRun) {
+        Write-CustomLog "`n--- Running: $($s.Name) ---"
+        try {
+            $scriptPath = "$PSScriptRoot\runner_scripts\$($s.Name)"
+            if ($flag = Get-ScriptConfigFlag -Path $scriptPath) {
+                $current = Get-NestedConfigValue -Config $Config -Path $flag
+                if (-not $current) {
+                    if ($Force)      { Set-NestedConfigValue -Config $Config -Path $flag -Value $true }
+                    elseif (-not $Auto -and (Read-Host "Enable flag '$flag' and run? (Y/N)") -match '^(?i)y') {
+                        Set-NestedConfigValue -Config $Config -Path $flag -Value $true
                     }
                 }
-
-                $cmdInfo = Get-Command -Name $scriptPath -ErrorAction SilentlyContinue
-                if ($cmdInfo -and $cmdInfo.Parameters.ContainsKey('Config')) {
-                    & $scriptPath -Config $Config
-                } else {
-                    & $scriptPath
-                }
-                if ($LASTEXITCODE -ne 0) { Write-CustomLog "ERROR: $($Script.Name) exited with code $LASTEXITCODE."; $failed += $Script.Name }
-                else { Write-CustomLog "$($Script.Name) completed successfully." }
-            } catch {
-                Write-CustomLog ("ERROR: Exception in $($Script.Name). {0}`n{1}" -f $PSItem.Exception.Message, $PSItem.ScriptStackTrace)
-                $failed += $Script.Name
             }
-        }
-        $Config | ConvertTo-Json -Depth 5 | Out-File -FilePath $ConfigFile -Encoding utf8
-        Write-CustomLog "`n==== Selected scripts execution completed! ===="
-        if ($failed.Count -gt 0) { Write-CustomLog "Failures occurred in: $($failed -join ', ')"; return $false }
-    } else {
-        Write-CustomLog "No scripts selected to run."
-    }
+
+            $cmd = Get-Command -Name $scriptPath -ErrorAction SilentlyContinue
+            if ($cmd -and $cmd.Parameters.ContainsKey('Config')) { & $scriptPath -Config $Config }
+            else                                               { & $scriptPath }
+
+            if ($LASTEXITCODE) {
+                Write-CustomLog "ERROR: $($s.Name) exited with code $LASTEXITCODE."
+                $failed += $s.Name
+            } else {
+                Write-CustomLog "$($s.Name) completed successfully."
+            }
+        } catch {
+            Write-CustomLog "ERROR: Exception in $($s.Name): $_"
+            $failed += $s.Name
+        }
+    }
+
+    $Config | ConvertTo-Json -Depth 5 | Out-File $ConfigFile -Encoding utf8
+    Write-CustomLog "`n==== Script run complete ===="
+    if ($failed) { Write-CustomLog "Failures: $($failed -join ', ')"; return $false }
     return $true
 }
 
 function Select-Scripts {
     param([string]$Input)
     if ($Input -eq 'all') { return $ScriptFiles }
-    $selectedPrefixes = $Input -split ',' | ForEach-Object { $_.Trim() } | Where-Object { $_ -match '^\d{4}$' }
-    if (!$selectedPrefixes) { Write-CustomLog "No valid 4-digit prefixes found."; return @() }
-    $res = $ScriptFiles | Where-Object { $selectedPrefixes -contains $_.Name.Substring(0,4) }
-    if (!$res) { Write-CustomLog "None of the provided prefixes match the scripts in the folder." }
-    return $res
-}
-
-if ($Scripts -eq 'all' -or $Scripts) {
-    $selected = if ($Scripts -eq 'all') { $ScriptFiles } else { Select-Scripts -Input $Scripts }
-    if ($selected.Count -eq 0) { exit 1 }
-    $ok = Invoke-Scripts -ScriptsToRun $selected
-    exit (if ($ok) {0} else {1})
-}
-
-# Interactive mode
+    $prefixes = $Input -split ',' | ForEach-Object { $_.Trim() } | Where-Object { $_ -match '^\d{4}$' }
+    if (-not $prefixes)   { Write-CustomLog "No valid prefixes."; return @() }
+    $matches  = $ScriptFiles | Where-Object { $prefixes -contains $_.Name.Substring(0,4) }
+    if (-not $matches)    { Write-CustomLog "No matching scripts."; }
+    return $matches
+}
+
+# ─── Non-interactive or interactive execution ────────────────────────────────
+if ($Scripts) {
+    $sel = Select-Scripts -Input ($Scripts -eq 'all' ? 'all' : $Scripts)
+    if (-not $sel) { exit 1 }
+    if (-not (Invoke-Scripts -ScriptsToRun $sel)) { exit 1 }
+    exit 0
+}
+
 while ($true) {
     Write-CustomLog "`nTo run ALL scripts, type 'all'."
-    Write-CustomLog "To run specific scripts, provide comma-separated 4-digit prefixes (e.g. 0001,0003)."
+    Write-CustomLog "To run specific scripts, give comma-separated 4-digit prefixes (e.g. 0001,0003)."
     Write-CustomLog "Or type 'exit' to quit."
-    $selection = Read-Host "Enter selection"
-    if ($selection -match '^(?i)exit$') { break }
-    $chosen = Select-Scripts -Input $selection
-    if ($chosen.Count -eq 0) { continue }
-    $ok = Invoke-Scripts -ScriptsToRun $chosen
-    if (-not $ok) { $LASTEXITCODE = 1 }
+    $choice = Read-Host "Enter selection"
+    if ($choice -match '^(?i)exit$') { break }
+    $selected = Select-Scripts -Input $choice
+    if ($selected) { if (-not (Invoke-Scripts -ScriptsToRun $selected)) { $LASTEXITCODE = 1 } }
 }
 
 Write-CustomLog "`nAll done!"
-exit $LASTEXITCODE
+exit ($LASTEXITCODE -as [int])