--- conflicted
+++ resolved
@@ -15,12 +15,10 @@
     Invoke-ScriptAnalyzer -Severity Error,Warning -Settings $SettingsPath
 $results | Format-Table
 
-<<<<<<< HEAD
+
 $results = $files | Invoke-ScriptAnalyzer -Severity Error,Warning -Settings $SettingsPath
 # Use Write-Output so callers can capture or redirect the formatted results
 $results | Format-Table | Out-String | Write-Output
-=======
->>>>>>> 27bf8f65
 
 $failed = $false
 if ($results | Where-Object Severity -eq 'Error') {
