--- conflicted
+++ resolved
@@ -24,7 +24,7 @@
 ]
 
 
-<<<<<<< HEAD
+
 def tracked_files():
     """Return a list of git-tracked files relative to the repository root."""
 
@@ -41,25 +41,6 @@
         if str(path) in ROOT_FILES or any(str(path).startswith(f"{d}/") for d in SCAN_DIRS):
             index[str(path)] = str(path)
 
-=======
-def build_index():
-    index = {}
-    for name in ROOT_FILES:
-        p = REPO_ROOT / name
-        if p.exists():
-            index[name] = name
-    excluded_dirs = {'__pycache__', '.git', '.svn'}
-    for d in SCAN_DIRS:
-        dir_path = REPO_ROOT / d
-        if not dir_path.exists():
-            continue
-        for path in dir_path.rglob('*'):
-            if any(part in excluded_dirs for part in path.parts):
-                continue
-            if path.is_file():
-                rel = path.relative_to(REPO_ROOT)
-                index[str(rel)] = str(rel)
->>>>>>> ef9ffc88
     return index
 
 
