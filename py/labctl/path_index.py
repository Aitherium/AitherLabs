--- conflicted
+++ resolved
@@ -27,7 +27,7 @@
     """Load path-index.yaml from repository root, if available."""
     global _INDEX
     if not _INDEX:
-<<<<<<< HEAD
+
         index_path = repo_root() / 'path-index.yaml'
         if not index_path.exists():
             fallback_path = repo_root() / 'configs' / 'project' / 'path-index.yaml'
@@ -41,22 +41,6 @@
             for key, val in data.items():
                 basename = Path(key).name
                 _INDEX.setdefault(basename, val)
-=======
-        root = repo_root()
-        candidates = [root / 'path-index.yaml',
-                      root / 'configs/project/path-index.yaml']
-
-        for index_path in candidates:
-            if index_path.exists() and yaml is not None:
-                with index_path.open('r') as f:
-                    data = yaml.safe_load(f) or {}
-                _INDEX = dict(data)
-                # also allow lookup by base filename
-                for key, val in data.items():
-                    basename = Path(key).name
-                    _INDEX.setdefault(basename, val)
-                break
->>>>>>> dea099ff
         else:
             _INDEX = {}
     return _INDEX
