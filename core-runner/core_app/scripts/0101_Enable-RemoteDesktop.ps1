#Requires -Version 7.0

[CmdletBinding(SupportsShouldProcess)]
param(
    [Parameter(Mandatory, ValueFromPipeline)]
    [object]$Config
)

Import-Module "$env:PWSH_MODULES_PATH/LabRunner/" -Force
Import-Module "$env:PROJECT_ROOT/core-runner/modules/Logging/" -Force

Write-CustomLog "Starting $($MyInvocation.MyCommand.Name)"

<<<<<<< HEAD

Import-Module "$env:PROJECT_ROOT/core-runner/modules/LabRunner/" -Force
Write-CustomLog "Starting $MyInvocation.MyCommand"
=======
>>>>>>> a378d452
Invoke-LabStep -Config $Config -Body {
    Write-CustomLog "Running $($MyInvocation.MyCommand.Name)"

    # Check current Remote Desktop status
    $currentStatus = Get-ItemProperty -Path 'HKLM:\System\CurrentControlSet\Control\Terminal Server' -Name 'fDenyTSConnections'

    if ($Config.AllowRemoteDesktop -eq $true) {
        if ($currentStatus.fDenyTSConnections -eq 0) {
            Write-CustomLog 'Remote Desktop is already enabled.'
        } else {
            Write-CustomLog 'Enabling Remote Desktop via Set-ItemProperty'
            Set-ItemProperty -Path 'HKLM:\System\CurrentControlSet\Control\Terminal Server' -Name 'fDenyTSConnections' -Value 0
            Write-CustomLog 'Remote Desktop enabled'
        }
    } else {
        if ($currentStatus.fDenyTSConnections -eq 1) {
            Write-CustomLog 'Remote Desktop is already disabled.'
        } else {
            Write-CustomLog 'Disabling Remote Desktop via Set-ItemProperty'
            Set-ItemProperty -Path 'HKLM:\System\CurrentControlSet\Control\Terminal Server' -Name 'fDenyTSConnections' -Value 1
            Write-CustomLog 'Remote Desktop disabled'
        }
    }
}
<<<<<<< HEAD
else {
    if ($currentStatus.fDenyTSConnections -eq 1) {
        Write-CustomLog "Remote Desktop is already disabled."
    }
    else {
        Write-CustomLog "Disabling Remote Desktop via Set-ItemProperty"
        Set-ItemProperty -Path 'HKLM:\System\CurrentControlSet\Control\Terminal Server' `
                         -Name "fDenyTSConnections" `
                         -Value 1
        Write-CustomLog "Remote Desktop disabled"
    }
}

    Write-CustomLog "Completed $($MyInvocation.MyCommand.Name)"
}

Write-CustomLog "Completed $($MyInvocation.MyCommand.Name)"
=======

Write-CustomLog "Completed $($MyInvocation.MyCommand.Name)"
>>>>>>> a378d452
<|MERGE_RESOLUTION|>--- conflicted
+++ resolved
@@ -11,12 +11,9 @@
 
 Write-CustomLog "Starting $($MyInvocation.MyCommand.Name)"
 
-<<<<<<< HEAD
-
 Import-Module "$env:PROJECT_ROOT/core-runner/modules/LabRunner/" -Force
 Write-CustomLog "Starting $MyInvocation.MyCommand"
-=======
->>>>>>> a378d452
+
 Invoke-LabStep -Config $Config -Body {
     Write-CustomLog "Running $($MyInvocation.MyCommand.Name)"
 
@@ -41,7 +38,7 @@
         }
     }
 }
-<<<<<<< HEAD
+
 else {
     if ($currentStatus.fDenyTSConnections -eq 1) {
         Write-CustomLog "Remote Desktop is already disabled."
@@ -58,8 +55,4 @@
     Write-CustomLog "Completed $($MyInvocation.MyCommand.Name)"
 }
 
-Write-CustomLog "Completed $($MyInvocation.MyCommand.Name)"
-=======
-
-Write-CustomLog "Completed $($MyInvocation.MyCommand.Name)"
->>>>>>> a378d452
+Write-CustomLog "Completed $($MyInvocation.MyCommand.Name)"