--- conflicted
+++ resolved
@@ -1,32 +1,16 @@
 #Requires -Version 7.0
 
-<<<<<<< HEAD
-[CmdletBinding()]
-param(
-    [Parameter()]
-    [object]$Config
-)
-
-$modulePath = Join-Path -Path $env:PWSH_MODULES_PATH -ChildPath "LabRunner"
-Import-Module $modulePath -Force
-Write-CustomLog "Starting $($MyInvocation.MyCommand.Name)"
-
-=======
 [CmdletBinding(SupportsShouldProcess)]
 param(
     [Parameter(Mandatory, ValueFromPipeline)]
     [object]$Config
 )
 
-Import-Module "$env:PWSH_MODULES_PATH/LabRunner/" -Force
-Import-Module "$env:PROJECT_ROOT/core-runner/modules/Logging/" -Force
+Import-Module "$env:PWSH_MODULES_PATH/LabRunner" -Force
+Import-Module "$env:PROJECT_ROOT/core-runner/modules/Logging" -Force
 
 Write-CustomLog "Starting $($MyInvocation.MyCommand.Name)"
 
-Import-Module "$env:PROJECT_ROOT/core-runner/modules/LabRunner/" -Force
-Write-CustomLog "Starting $MyInvocation.MyCommand"
-
->>>>>>> df11cdf8
 Invoke-LabStep -Config $Config -Body {
     Write-CustomLog "Running $($MyInvocation.MyCommand.Name)"
 
@@ -35,7 +19,7 @@
 
     if ($Config.AllowRemoteDesktop -eq $true) {
         if ($currentStatus.fDenyTSConnections -eq 0) {
-<<<<<<< HEAD
+
             Write-CustomLog "Remote Desktop is already enabled."
         }
         else {
@@ -57,44 +41,13 @@
         else {
             Write-CustomLog "Remote Desktop is already disabled."
         }
-=======
-            Write-CustomLog 'Remote Desktop is already enabled.'
-        } else {
-            Write-CustomLog 'Enabling Remote Desktop via Set-ItemProperty'
-            Set-ItemProperty -Path 'HKLM:\System\CurrentControlSet\Control\Terminal Server' -Name 'fDenyTSConnections' -Value 0
-            Write-CustomLog 'Remote Desktop enabled'
-        }
-    } else {
-        if ($currentStatus.fDenyTSConnections -eq 1) {
-            Write-CustomLog 'Remote Desktop is already disabled.'
-        } else {
-            Write-CustomLog 'Disabling Remote Desktop via Set-ItemProperty'
-            Set-ItemProperty -Path 'HKLM:\System\CurrentControlSet\Control\Terminal Server' -Name 'fDenyTSConnections' -Value 1
-            Write-CustomLog 'Remote Desktop disabled'
-        }
-    }
-}
 
-else {
-    if ($currentStatus.fDenyTSConnections -eq 1) {
-        Write-CustomLog "Remote Desktop is already disabled."
-    }
-    else {
-        Write-CustomLog "Disabling Remote Desktop via Set-ItemProperty"
-        Set-ItemProperty -Path 'HKLM:\System\CurrentControlSet\Control\Terminal Server' `
-                         -Name "fDenyTSConnections" `
-                         -Value 1
-        Write-CustomLog "Remote Desktop disabled"
->>>>>>> df11cdf8
     }
 
     Write-CustomLog "Completed $($MyInvocation.MyCommand.Name)"
 }
-<<<<<<< HEAD
-=======
 
     Write-CustomLog "Completed $($MyInvocation.MyCommand.Name)"
 }
 
-Write-CustomLog "Completed $($MyInvocation.MyCommand.Name)"
->>>>>>> df11cdf8
+Write-CustomLog "Completed $($MyInvocation.MyCommand.Name)"