#Requires -Version 7.0

<#
.SYNOPSIS
    Core application runner for OpenTofu Lab Automation
    
.DESCRIPTION
    Main runner script that orchestrates lab setup, configuration, and script execution
    for the OpenTofu Lab Automation project.
    
.PARAMETER Quiet
    Run in quiet mode with minimal output
    
.PARAMETER Verbosity
    Set verbosity level: silent, normal, detailed
    
.PARAMETER ConfigFile
    Path to configuration file (defaults to default-config.json)
    
.PARAMETER Auto
    Run in automatic mode without prompts
    
.PARAMETER Scripts
    Specific scripts to run
    
.PARAMETER Force
    Force operations even if validations fail
    
.PARAMETER NonInteractive
    Run in non-interactive mode, suppress prompts and user input
    
.EXAMPLE
    .\core-runner.ps1
    
.EXAMPLE
    .\core-runner.ps1 -ConfigFile "custom-config.json" -Verbosity detailed
#>

[CmdletBinding(SupportsShouldProcess, DefaultParameterSetName = 'Verbose')]
param(
    [Parameter(ParameterSetName = 'Quiet')]
    [switch]$Quiet,

    [Parameter(ParameterSetName = 'Verbose')]
    [ValidateSet('silent', 'normal', 'detailed')]
    [string]$Verbosity = 'normal',
      [string]$ConfigFile,
    [switch]$Auto,
    [string]$Scripts,
    [switch]$Force,
    [switch]$NonInteractive,
    [switch]$WhatIf
)

# Set up environment
$ErrorActionPreference = 'Stop'

# Auto-detect non-interactive mode if not explicitly set
if (-not $NonInteractive) {
    $NonInteractive = ($Host.Name -eq 'Default Host') -or 
                     ([Environment]::UserInteractive -eq $false) -or
                     ($env:PESTER_RUN -eq 'true') -or
                     ($PSCmdlet.ShouldProcess($PSCmdlet, 'WhatIf') -eq $false) -or
                     ($Auto.IsPresent)
}

# Determine repository root - go up one level from core_app to core-runner, then up one more to repo root
$repoRoot = Split-Path (Split-Path $PSScriptRoot -Parent) -Parent
$env:PROJECT_ROOT = $repoRoot
$env:PWSH_MODULES_PATH = "$repoRoot/core-runner/modules"

Write-Verbose "Repository root: $repoRoot"
Write-Verbose "Modules path: $env:PWSH_MODULES_PATH"

# Apply default ConfigFile if not provided
if (-not $PSBoundParameters.ContainsKey('ConfigFile')) {
    $ConfigFile = Join-Path $PSScriptRoot 'default-config.json'
    if (-not (Test-Path $ConfigFile)) {
        $ConfigFile = "$repoRoot/configs/default-config.json"
    }
}

# Apply quiet flag to verbosity
if ($Quiet) { 
    $Verbosity = 'silent' 
}

$script:VerbosityLevels = @{ silent = 0; normal = 1; detailed = 2 }
$script:ConsoleLevel = $script:VerbosityLevels[$Verbosity]

# Determine pwsh executable path for nested script execution
$pwshPath = (Get-Command pwsh -ErrorAction SilentlyContinue).Source
if (-not $pwshPath) {
    $exeName = if ($IsWindows) { 'pwsh.exe' } else { 'pwsh' }
    $pwshPath = Join-Path $PSHOME $exeName
}

if (-not (Test-Path $pwshPath)) {
    Write-Error 'PowerShell 7 not found. Please install PowerShell 7 or adjust PATH.'
    exit 1
}

# Re-launch under PowerShell 7 if running under Windows PowerShell
if ($PSVersionTable.PSVersion.Major -lt 7) {
    Write-Host 'Switching to PowerShell 7...' -ForegroundColor Yellow
    
    $argList = @()
    foreach ($kvp in $PSBoundParameters.GetEnumerator()) {
        if ($kvp.Value -is [System.Management.Automation.SwitchParameter]) {
            if ($kvp.Value.IsPresent) { 
                $argList += "-$($kvp.Key)" 
            }
        } else {
            $argList += "-$($kvp.Key)"
            $argList += $kvp.Value
        }
    }
    
    & $pwshPath -File $PSCommandPath @argList
    exit $LASTEXITCODE
}

# Import required modules
try {
    Write-Verbose 'Importing Logging module...'
    Import-Module "$env:PWSH_MODULES_PATH/Logging" -Force -ErrorAction Stop
    
    Write-Verbose 'Importing LabRunner module...'
    Import-Module "$env:PWSH_MODULES_PATH/LabRunner" -Force -ErrorAction Stop
    
    Write-CustomLog 'Core runner started' -Level INFO
} catch {
    Write-Error "Failed to import required modules: $($_.Exception.Message)"
    Write-Error "Ensure modules exist at: $env:PWSH_MODULES_PATH"
    exit 1
}

# Set console verbosity level for LabRunner
$env:LAB_CONSOLE_LEVEL = $script:VerbosityLevels[$Verbosity]

# Load configuration
try {
    if (Test-Path $ConfigFile) {
        Write-CustomLog "Loading configuration from: $ConfigFile" -Level INFO
        $config = Get-Content $ConfigFile -Raw | ConvertFrom-Json
    } else {
        Write-CustomLog "Configuration file not found: $ConfigFile" -Level WARN
        Write-CustomLog 'Using default configuration' -Level INFO
        $config = @{}
    }
} catch {
    Write-CustomLog "Failed to load configuration: $($_.Exception.Message)" -Level ERROR
    exit 1
}

# Main execution logic
try {    Write-CustomLog 'Starting OpenTofu Lab Automation Core Runner' -Level SUCCESS
    Write-CustomLog "Repository root: $repoRoot" -Level INFO
    Write-CustomLog "Configuration file: $ConfigFile" -Level INFO
    Write-CustomLog "Verbosity level: $Verbosity" -Level INFO
    Write-CustomLog "NonInteractive mode: $NonInteractive" -Level INFO
    Write-CustomLog "WhatIf mode: $($PSCmdlet.WhatIf)" -Level INFO
    
    # Get available scripts
    $scriptsPath = Join-Path $PSScriptRoot 'scripts'
    if (Test-Path $scriptsPath) {
        $availableScripts = Get-ChildItem -Path $scriptsPath -Filter '*.ps1' | Sort-Object Name
        Write-CustomLog "Found $($availableScripts.Count) scripts" -Level INFO
        
        if ($Scripts) {
            # Run specific scripts
            $scriptList = $Scripts -split ','
            foreach ($scriptName in $scriptList) {                $scriptPath = Join-Path $scriptsPath "$scriptName.ps1"
                if (Test-Path $scriptPath) {
                    Write-CustomLog "Executing script: $scriptName" -Level INFO
                    if ($PSCmdlet.ShouldProcess($scriptName, 'Execute script')) {
<<<<<<< HEAD
                        # Create parameter hashtable based on what the script actually accepts
                        $scriptParams = @{}
                        
                        # Always try to pass Config
                        $scriptParams['Config'] = $config
                          # Check script parameters and only pass what's supported
                        $scriptMetadata = Get-Command $scriptPath -ErrorAction SilentlyContinue
                        if ($scriptMetadata) {
                            # Only add parameters that the script actually accepts
                            if ($scriptMetadata.Parameters.ContainsKey('Verbosity')) {
                                $scriptParams['Verbosity'] = $Verbosity
                            }
                            # Add other common parameters if needed
                            if ($scriptMetadata.Parameters.ContainsKey('WhatIf')) {
                                $scriptParams['WhatIf'] = $WhatIf
                            }
                        }
                        
                        # Execute the script with appropriate parameters
                        & $scriptPath @scriptParams
=======
                        & $scriptPath -Config $config
>>>>>>> 3f9cf9de
                    }
                }else {
                    Write-CustomLog "Script not found: $scriptName" -Level WARN
                }
            }        } elseif ($Auto) {            # Run all scripts in auto mode
            Write-CustomLog 'Running all scripts in automatic mode' -Level INFO
            foreach ($script in $availableScripts) {
                Write-CustomLog "Executing script: $($script.BaseName)" -Level INFO
                if ($PSCmdlet.ShouldProcess($script.BaseName, 'Execute script')) {
<<<<<<< HEAD
                    # Create parameter hashtable based on what the script actually accepts
                    $scriptParams = @{}
                    
                    # Always try to pass Config
                    $scriptParams['Config'] = $config
                    
                    # Check if script accepts Auto parameter
                    $scriptMetadata = Get-Command $script.FullName -ErrorAction SilentlyContinue                    if ($scriptMetadata) {
                        if ($scriptMetadata.Parameters.ContainsKey('Auto')) {
                            $scriptParams['Auto'] = $true
                        }
                        if ($scriptMetadata.Parameters.ContainsKey('Verbosity')) {
                            $scriptParams['Verbosity'] = $Verbosity
                        }
                        # Add other common parameters if needed
                        if ($scriptMetadata.Parameters.ContainsKey('WhatIf')) {
                            $scriptParams['WhatIf'] = $WhatIf
                        }
                    }
                    
                    # Execute the script with appropriate parameters
                    & $script.FullName @scriptParams
                }
            }} else {        # Check if running in non-interactive mode without specific scripts
            Write-CustomLog "Debug: NonInteractive=$NonInteractive, WhatIf=$($PSCmdlet.WhatIf), Auto=$($Auto.IsPresent)" -Level DEBUG
            
            # Enhanced WhatIf handling
            if (-not $PSCmdlet.ShouldProcess("Available scripts", "Execute interactively")) {
                Write-CustomLog 'WhatIf mode: No scripts will be executed' -Level INFO
                $scriptNames = $availableScripts | ForEach-Object { $_.BaseName }
                Write-CustomLog "Available scripts that would be presented: $($scriptNames.Count)" -Level INFO
                
                # Group scripts by prefix for better organization in WhatIf output
                $scriptGroups = $scriptNames | Group-Object { 
                    if ($_ -match '^(\d{2})') { $matches[1] + "xx_*" } else { "Other" }
                }
                
                foreach ($group in $scriptGroups) {
                    Write-CustomLog "$($group.Name): $($group.Group -join ', ')" -Level INFO
=======
                    & $script.FullName -Config $config
>>>>>>> 3f9cf9de
                }
                
                return  # Exit gracefully instead of interactive prompt
            }
            # Handle non-interactive mode without specified scripts
            elseif ($NonInteractive) {
                Write-CustomLog 'Non-interactive mode: use -Scripts parameter to specify which scripts to run' -Level INFO
                Write-CustomLog 'No scripts specified for non-interactive execution' -Level WARN
                return  # Exit gracefully instead of interactive prompt
            } else {
                # Interactive mode - show menu
                Write-Host "`nAvailable Scripts:" -ForegroundColor Cyan
                for ($i = 0; $i -lt $availableScripts.Count; $i++) {
                    $script = $availableScripts[$i]
                    # Extract script prefix correctly (just the 4-digit number without underscore)
                    $scriptPrefix = if ($script.BaseName -match '^(\d{4})_') { $matches[1] } else { '' }
                    $displayText = if ($scriptPrefix) { "$($i + 1). [$scriptPrefix] $($script.BaseName)" } else { "$($i + 1). $($script.BaseName)" }
                    Write-Host "  $displayText" -ForegroundColor Gray
                }
                
                Write-Host "`nEnter script numbers to run:" -ForegroundColor Yellow
                Write-Host "  • List number (1-$($availableScripts.Count))" -ForegroundColor Gray
                Write-Host "  • Script prefix (e.g., '0200' for Get-SystemInfo)" -ForegroundColor Gray  
                Write-Host "  • Partial name (e.g., 'SystemInfo')" -ForegroundColor Gray
                Write-Host "  • 'all' for all scripts, 'exit' to quit" -ForegroundColor Gray
                $selection = Read-Host 'Selection'
                
                if ($selection -eq 'exit') {
                    Write-CustomLog 'Exiting at user request' -Level INFO
                    return                } elseif ($selection -eq 'all') {
                    foreach ($script in $availableScripts) {
                        Write-CustomLog "Executing script: $($script.BaseName)" -Level INFO
<<<<<<< HEAD
                        
                        # Create parameter hashtable based on what the script actually accepts
                        $scriptParams = @{}
                        
                        # Always try to pass Config
                        $scriptParams['Config'] = $config
                          # Check script parameters and only pass what's supported
                        $scriptMetadata = Get-Command $script.FullName -ErrorAction SilentlyContinue
                        if ($scriptMetadata) {
                            # Only add parameters that the script actually accepts
                            if ($scriptMetadata.Parameters.ContainsKey('Verbosity')) {
                                $scriptParams['Verbosity'] = $Verbosity
                            }
                            # Add other common parameters if needed
                            if ($scriptMetadata.Parameters.ContainsKey('WhatIf')) {
                                $scriptParams['WhatIf'] = $WhatIf
                            }
                        }
                        
                        # Execute the script with appropriate parameters
                        & $script.FullName @scriptParams
                    }
                } else {
                    $selectedNumbers = $selection -split ',' | ForEach-Object { $_.Trim() }
                    foreach ($num in $selectedNumbers) {
                        $selectedScript = $null
                        
                        # Try to match by list number (1-based index)
                        if ($num -match '^\d+$' -and [int]$num -le $availableScripts.Count -and [int]$num -gt 0) {
                            $selectedScript = $availableScripts[[int]$num - 1]
                        }                        # Try to match by script prefix (e.g., "0200" for "0200_Get-SystemInfo")
                        elseif ($num -match '^\d{4}$') {
                            # Add logging for debugging script prefix matching
                            Write-CustomLog "Matching script prefix: $num against available scripts." -Level DEBUG
                            $selectedScript = $availableScripts | Where-Object { $_.BaseName -like "$num*" } | Select-Object -First 1
                        }
                        # Try to match by partial script name
                        elseif ($num -match '^[a-zA-Z]') {
                            $selectedScript = $availableScripts | Where-Object { $_.BaseName -like "*$num*" } | Select-Object -First 1
                        }
                          if ($selectedScript) {
                            Write-CustomLog "Executing script: $($selectedScript.BaseName)" -Level INFO
                            
                            # Create parameter hashtable based on what the script actually accepts
                            $scriptParams = @{}
                            
                            # Always try to pass Config
                            $scriptParams['Config'] = $config
                              # Check script parameters and only pass what's supported
                            $scriptMetadata = Get-Command $selectedScript.FullName -ErrorAction SilentlyContinue
                            if ($scriptMetadata) {
                                # Only add parameters that the script actually accepts
                                if ($scriptMetadata.Parameters.ContainsKey('Verbosity')) {
                                    $scriptParams['Verbosity'] = $Verbosity
                                }
                                # Add other common parameters if needed
                                if ($scriptMetadata.Parameters.ContainsKey('WhatIf')) {
                                    $scriptParams['WhatIf'] = $WhatIf
                                }
                            }
                              # Execute the script with appropriate parameters
                            try {
                                Write-CustomLog "Running script with parameters: $($scriptParams.Keys -join ', ')" -Level DEBUG
                                & $selectedScript.FullName @scriptParams
                            }
                            catch {
                                Write-CustomLog "Error executing script $($selectedScript.BaseName): $($_.Exception.Message)" -Level ERROR
                                Write-CustomLog "Script parameters: $($scriptParams | ConvertTo-Json -Compress)" -Level DEBUG
                                throw
                            }
                        } else {
                            # Improve error message for invalid selections
                            Write-CustomLog "Invalid selection: $num. Valid options are list numbers (1-$($availableScripts.Count)), script prefixes (e.g., '0200'), or partial names." -Level WARN
=======
                        & $script.FullName -Config $config
                    }
                } else {
                    $selectedItems = $selection -split ',' | ForEach-Object { $_.Trim() }
                    foreach ($item in $selectedItems) {
                        $script = $null
                        if ($item -match '^\d+$' -and [int]$item -le $availableScripts.Count -and [int]$item -gt 0) {
                            $script = $availableScripts[[int]$item - 1]
                        } else {
                            $script = $availableScripts | Where-Object { $_.BaseName -eq $item -or $_.BaseName -like "$item*" } | Select-Object -First 1
                        }

                        if ($script) {
                            Write-CustomLog "Executing script: $($script.BaseName)" -Level INFO
                            & $script.FullName -Config $config
                        } else {
                            Write-CustomLog "Invalid selection: $item" -Level WARN
>>>>>>> 3f9cf9de
                        }
                    }
                }
            }
        }
    } else {
        Write-CustomLog "Scripts directory not found: $scriptsPath" -Level WARN
        Write-CustomLog 'No scripts to execute' -Level INFO
    }
    
    Write-CustomLog 'Core runner completed successfully' -Level SUCCESS
    
} catch {
    $errorMsg = $_.Exception.Message
    
    # Enhance error information for common errors
    if ($errorMsg -match 'parameter .* cannot be found') {
        Write-CustomLog "Parameter error detected. Check if script parameters match what's being passed." -Level ERROR
        Write-CustomLog "Tip: Check that the script has a Verbosity parameter defined if it's being passed." -Level INFO
    }
    
    Write-CustomLog "Core runner failed: $errorMsg" -Level ERROR
    
    if ($Verbosity -eq 'detailed') {
        Write-CustomLog "Exception type: $($_.Exception.GetType().Name)" -Level DEBUG
        Write-CustomLog "Stack trace: $($_.ScriptStackTrace)" -Level DEBUG
    }
    
    exit 1
}<|MERGE_RESOLUTION|>--- conflicted
+++ resolved
@@ -28,6 +28,9 @@
     
 .PARAMETER NonInteractive
     Run in non-interactive mode, suppress prompts and user input
+    
+.PARAMETER WhatIf
+    Show what would happen without executing
     
 .EXAMPLE
     .\core-runner.ps1
@@ -44,7 +47,7 @@
     [Parameter(ParameterSetName = 'Verbose')]
     [ValidateSet('silent', 'normal', 'detailed')]
     [string]$Verbosity = 'normal',
-      [string]$ConfigFile,
+    [string]$ConfigFile,
     [switch]$Auto,
     [string]$Scripts,
     [switch]$Force,
@@ -52,7 +55,7 @@
     [switch]$WhatIf
 )
 
-# Set up environment
+# Stop on errors
 $ErrorActionPreference = 'Stop'
 
 # Auto-detect non-interactive mode if not explicitly set
@@ -64,15 +67,15 @@
                      ($Auto.IsPresent)
 }
 
-# Determine repository root - go up one level from core_app to core-runner, then up one more to repo root
+# Determine repository root
 $repoRoot = Split-Path (Split-Path $PSScriptRoot -Parent) -Parent
-$env:PROJECT_ROOT = $repoRoot
+$env:PROJECT_ROOT    = $repoRoot
 $env:PWSH_MODULES_PATH = "$repoRoot/core-runner/modules"
 
 Write-Verbose "Repository root: $repoRoot"
 Write-Verbose "Modules path: $env:PWSH_MODULES_PATH"
 
-# Apply default ConfigFile if not provided
+# Default ConfigFile if not provided
 if (-not $PSBoundParameters.ContainsKey('ConfigFile')) {
     $ConfigFile = Join-Path $PSScriptRoot 'default-config.json'
     if (-not (Test-Path $ConfigFile)) {
@@ -80,42 +83,39 @@
     }
 }
 
-# Apply quiet flag to verbosity
-if ($Quiet) { 
-    $Verbosity = 'silent' 
+# Quiet mode overrides verbosity
+if ($Quiet) {
+    $Verbosity = 'silent'
 }
 
 $script:VerbosityLevels = @{ silent = 0; normal = 1; detailed = 2 }
-$script:ConsoleLevel = $script:VerbosityLevels[$Verbosity]
-
-# Determine pwsh executable path for nested script execution
+$script:ConsoleLevel    = $script:VerbosityLevels[$Verbosity]
+
+# Locate PowerShell 7
 $pwshPath = (Get-Command pwsh -ErrorAction SilentlyContinue).Source
 if (-not $pwshPath) {
-    $exeName = if ($IsWindows) { 'pwsh.exe' } else { 'pwsh' }
+    $exeName  = if ($IsWindows) { 'pwsh.exe' } else { 'pwsh' }
     $pwshPath = Join-Path $PSHOME $exeName
 }
-
 if (-not (Test-Path $pwshPath)) {
     Write-Error 'PowerShell 7 not found. Please install PowerShell 7 or adjust PATH.'
     exit 1
 }
 
-# Re-launch under PowerShell 7 if running under Windows PowerShell
+# Relaunch under PS7 if needed
 if ($PSVersionTable.PSVersion.Major -lt 7) {
     Write-Host 'Switching to PowerShell 7...' -ForegroundColor Yellow
-    
     $argList = @()
     foreach ($kvp in $PSBoundParameters.GetEnumerator()) {
         if ($kvp.Value -is [System.Management.Automation.SwitchParameter]) {
-            if ($kvp.Value.IsPresent) { 
-                $argList += "-$($kvp.Key)" 
+            if ($kvp.Value.IsPresent) {
+                $argList += "-$($kvp.Key)"
             }
         } else {
             $argList += "-$($kvp.Key)"
             $argList += $kvp.Value
         }
     }
-    
     & $pwshPath -File $PSCommandPath @argList
     exit $LASTEXITCODE
 }
@@ -124,10 +124,10 @@
 try {
     Write-Verbose 'Importing Logging module...'
     Import-Module "$env:PWSH_MODULES_PATH/Logging" -Force -ErrorAction Stop
-    
+
     Write-Verbose 'Importing LabRunner module...'
     Import-Module "$env:PWSH_MODULES_PATH/LabRunner" -Force -ErrorAction Stop
-    
+
     Write-CustomLog 'Core runner started' -Level INFO
 } catch {
     Write-Error "Failed to import required modules: $($_.Exception.Message)"
@@ -135,7 +135,6 @@
     exit 1
 }
 
-# Set console verbosity level for LabRunner
 $env:LAB_CONSOLE_LEVEL = $script:VerbosityLevels[$Verbosity]
 
 # Load configuration
@@ -154,227 +153,165 @@
 }
 
 # Main execution logic
-try {    Write-CustomLog 'Starting OpenTofu Lab Automation Core Runner' -Level SUCCESS
+try {
+    Write-CustomLog 'Starting OpenTofu Lab Automation Core Runner' -Level SUCCESS
     Write-CustomLog "Repository root: $repoRoot" -Level INFO
     Write-CustomLog "Configuration file: $ConfigFile" -Level INFO
     Write-CustomLog "Verbosity level: $Verbosity" -Level INFO
     Write-CustomLog "NonInteractive mode: $NonInteractive" -Level INFO
     Write-CustomLog "WhatIf mode: $($PSCmdlet.WhatIf)" -Level INFO
-    
-    # Get available scripts
+
+    # Discover scripts
     $scriptsPath = Join-Path $PSScriptRoot 'scripts'
     if (Test-Path $scriptsPath) {
         $availableScripts = Get-ChildItem -Path $scriptsPath -Filter '*.ps1' | Sort-Object Name
         Write-CustomLog "Found $($availableScripts.Count) scripts" -Level INFO
-        
+
         if ($Scripts) {
             # Run specific scripts
             $scriptList = $Scripts -split ','
-            foreach ($scriptName in $scriptList) {                $scriptPath = Join-Path $scriptsPath "$scriptName.ps1"
+            foreach ($scriptName in $scriptList) {
+                $scriptPath = Join-Path $scriptsPath "$scriptName.ps1"
                 if (Test-Path $scriptPath) {
                     Write-CustomLog "Executing script: $scriptName" -Level INFO
                     if ($PSCmdlet.ShouldProcess($scriptName, 'Execute script')) {
-<<<<<<< HEAD
-                        # Create parameter hashtable based on what the script actually accepts
                         $scriptParams = @{}
-                        
-                        # Always try to pass Config
                         $scriptParams['Config'] = $config
-                          # Check script parameters and only pass what's supported
                         $scriptMetadata = Get-Command $scriptPath -ErrorAction SilentlyContinue
                         if ($scriptMetadata) {
-                            # Only add parameters that the script actually accepts
                             if ($scriptMetadata.Parameters.ContainsKey('Verbosity')) {
                                 $scriptParams['Verbosity'] = $Verbosity
                             }
-                            # Add other common parameters if needed
                             if ($scriptMetadata.Parameters.ContainsKey('WhatIf')) {
                                 $scriptParams['WhatIf'] = $WhatIf
                             }
                         }
-                        
-                        # Execute the script with appropriate parameters
                         & $scriptPath @scriptParams
-=======
-                        & $scriptPath -Config $config
->>>>>>> 3f9cf9de
                     }
-                }else {
+                } else {
                     Write-CustomLog "Script not found: $scriptName" -Level WARN
                 }
-            }        } elseif ($Auto) {            # Run all scripts in auto mode
+            }
+
+        } elseif ($Auto) {
+            # Run all scripts in auto mode
             Write-CustomLog 'Running all scripts in automatic mode' -Level INFO
             foreach ($script in $availableScripts) {
                 Write-CustomLog "Executing script: $($script.BaseName)" -Level INFO
                 if ($PSCmdlet.ShouldProcess($script.BaseName, 'Execute script')) {
-<<<<<<< HEAD
-                    # Create parameter hashtable based on what the script actually accepts
                     $scriptParams = @{}
-                    
-                    # Always try to pass Config
                     $scriptParams['Config'] = $config
-                    
-                    # Check if script accepts Auto parameter
-                    $scriptMetadata = Get-Command $script.FullName -ErrorAction SilentlyContinue                    if ($scriptMetadata) {
+                    $scriptMetadata = Get-Command $script.FullName -ErrorAction SilentlyContinue
+                    if ($scriptMetadata) {
                         if ($scriptMetadata.Parameters.ContainsKey('Auto')) {
                             $scriptParams['Auto'] = $true
                         }
                         if ($scriptMetadata.Parameters.ContainsKey('Verbosity')) {
                             $scriptParams['Verbosity'] = $Verbosity
                         }
-                        # Add other common parameters if needed
                         if ($scriptMetadata.Parameters.ContainsKey('WhatIf')) {
                             $scriptParams['WhatIf'] = $WhatIf
                         }
                     }
-                    
-                    # Execute the script with appropriate parameters
                     & $script.FullName @scriptParams
                 }
-            }} else {        # Check if running in non-interactive mode without specific scripts
+            }
+
+        } else {
+            # Non-interactive / WhatIf handling
             Write-CustomLog "Debug: NonInteractive=$NonInteractive, WhatIf=$($PSCmdlet.WhatIf), Auto=$($Auto.IsPresent)" -Level DEBUG
-            
-            # Enhanced WhatIf handling
+
             if (-not $PSCmdlet.ShouldProcess("Available scripts", "Execute interactively")) {
                 Write-CustomLog 'WhatIf mode: No scripts will be executed' -Level INFO
-                $scriptNames = $availableScripts | ForEach-Object { $_.BaseName }
+                $scriptNames  = $availableScripts | ForEach-Object { $_.BaseName }
                 Write-CustomLog "Available scripts that would be presented: $($scriptNames.Count)" -Level INFO
-                
-                # Group scripts by prefix for better organization in WhatIf output
-                $scriptGroups = $scriptNames | Group-Object { 
-                    if ($_ -match '^(\d{2})') { $matches[1] + "xx_*" } else { "Other" }
-                }
-                
+
+                $scriptGroups = $scriptNames | Group-Object {
+                    if ($_ -match '^(\d{2})') { "$($matches[1])xx_*" } else { "Other" }
+                }
                 foreach ($group in $scriptGroups) {
                     Write-CustomLog "$($group.Name): $($group.Group -join ', ')" -Level INFO
-=======
-                    & $script.FullName -Config $config
->>>>>>> 3f9cf9de
-                }
-                
-                return  # Exit gracefully instead of interactive prompt
-            }
-            # Handle non-interactive mode without specified scripts
-            elseif ($NonInteractive) {
+                }
+
+                return  # Exit gracefully
+
+            } elseif ($NonInteractive) {
                 Write-CustomLog 'Non-interactive mode: use -Scripts parameter to specify which scripts to run' -Level INFO
                 Write-CustomLog 'No scripts specified for non-interactive execution' -Level WARN
-                return  # Exit gracefully instead of interactive prompt
+                return  # Exit gracefully
+
             } else {
-                # Interactive mode - show menu
+                # Interactive menu
                 Write-Host "`nAvailable Scripts:" -ForegroundColor Cyan
                 for ($i = 0; $i -lt $availableScripts.Count; $i++) {
-                    $script = $availableScripts[$i]
-                    # Extract script prefix correctly (just the 4-digit number without underscore)
-                    $scriptPrefix = if ($script.BaseName -match '^(\d{4})_') { $matches[1] } else { '' }
-                    $displayText = if ($scriptPrefix) { "$($i + 1). [$scriptPrefix] $($script.BaseName)" } else { "$($i + 1). $($script.BaseName)" }
+                    $script      = $availableScripts[$i]
+                    $scriptPrefix= if ($script.BaseName -match '^(\d{4})_') { $matches[1] } else { '' }
+                    $displayText = if ($scriptPrefix) { "$($i+1). [$scriptPrefix] $($script.BaseName)" } else { "$($i+1). $($script.BaseName)" }
                     Write-Host "  $displayText" -ForegroundColor Gray
                 }
-                
+
                 Write-Host "`nEnter script numbers to run:" -ForegroundColor Yellow
                 Write-Host "  • List number (1-$($availableScripts.Count))" -ForegroundColor Gray
-                Write-Host "  • Script prefix (e.g., '0200' for Get-SystemInfo)" -ForegroundColor Gray  
+                Write-Host "  • Script prefix (e.g., '0200' for Get-SystemInfo)" -ForegroundColor Gray
                 Write-Host "  • Partial name (e.g., 'SystemInfo')" -ForegroundColor Gray
                 Write-Host "  • 'all' for all scripts, 'exit' to quit" -ForegroundColor Gray
                 $selection = Read-Host 'Selection'
-                
+
                 if ($selection -eq 'exit') {
                     Write-CustomLog 'Exiting at user request' -Level INFO
-                    return                } elseif ($selection -eq 'all') {
+                    return
+                } elseif ($selection -eq 'all') {
                     foreach ($script in $availableScripts) {
                         Write-CustomLog "Executing script: $($script.BaseName)" -Level INFO
-<<<<<<< HEAD
-                        
-                        # Create parameter hashtable based on what the script actually accepts
                         $scriptParams = @{}
-                        
-                        # Always try to pass Config
                         $scriptParams['Config'] = $config
-                          # Check script parameters and only pass what's supported
                         $scriptMetadata = Get-Command $script.FullName -ErrorAction SilentlyContinue
                         if ($scriptMetadata) {
-                            # Only add parameters that the script actually accepts
                             if ($scriptMetadata.Parameters.ContainsKey('Verbosity')) {
                                 $scriptParams['Verbosity'] = $Verbosity
                             }
-                            # Add other common parameters if needed
                             if ($scriptMetadata.Parameters.ContainsKey('WhatIf')) {
                                 $scriptParams['WhatIf'] = $WhatIf
                             }
                         }
-                        
-                        # Execute the script with appropriate parameters
                         & $script.FullName @scriptParams
                     }
                 } else {
                     $selectedNumbers = $selection -split ',' | ForEach-Object { $_.Trim() }
                     foreach ($num in $selectedNumbers) {
                         $selectedScript = $null
-                        
-                        # Try to match by list number (1-based index)
                         if ($num -match '^\d+$' -and [int]$num -le $availableScripts.Count -and [int]$num -gt 0) {
                             $selectedScript = $availableScripts[[int]$num - 1]
-                        }                        # Try to match by script prefix (e.g., "0200" for "0200_Get-SystemInfo")
-                        elseif ($num -match '^\d{4}$') {
-                            # Add logging for debugging script prefix matching
+                        } elseif ($num -match '^\d{4}$') {
                             Write-CustomLog "Matching script prefix: $num against available scripts." -Level DEBUG
                             $selectedScript = $availableScripts | Where-Object { $_.BaseName -like "$num*" } | Select-Object -First 1
-                        }
-                        # Try to match by partial script name
-                        elseif ($num -match '^[a-zA-Z]') {
+                        } elseif ($num -match '^[a-zA-Z]') {
                             $selectedScript = $availableScripts | Where-Object { $_.BaseName -like "*$num*" } | Select-Object -First 1
                         }
-                          if ($selectedScript) {
+
+                        if ($selectedScript) {
                             Write-CustomLog "Executing script: $($selectedScript.BaseName)" -Level INFO
-                            
-                            # Create parameter hashtable based on what the script actually accepts
                             $scriptParams = @{}
-                            
-                            # Always try to pass Config
                             $scriptParams['Config'] = $config
-                              # Check script parameters and only pass what's supported
                             $scriptMetadata = Get-Command $selectedScript.FullName -ErrorAction SilentlyContinue
                             if ($scriptMetadata) {
-                                # Only add parameters that the script actually accepts
                                 if ($scriptMetadata.Parameters.ContainsKey('Verbosity')) {
                                     $scriptParams['Verbosity'] = $Verbosity
                                 }
-                                # Add other common parameters if needed
                                 if ($scriptMetadata.Parameters.ContainsKey('WhatIf')) {
                                     $scriptParams['WhatIf'] = $WhatIf
                                 }
                             }
-                              # Execute the script with appropriate parameters
                             try {
                                 Write-CustomLog "Running script with parameters: $($scriptParams.Keys -join ', ')" -Level DEBUG
                                 & $selectedScript.FullName @scriptParams
-                            }
-                            catch {
+                            } catch {
                                 Write-CustomLog "Error executing script $($selectedScript.BaseName): $($_.Exception.Message)" -Level ERROR
                                 Write-CustomLog "Script parameters: $($scriptParams | ConvertTo-Json -Compress)" -Level DEBUG
                                 throw
                             }
                         } else {
-                            # Improve error message for invalid selections
                             Write-CustomLog "Invalid selection: $num. Valid options are list numbers (1-$($availableScripts.Count)), script prefixes (e.g., '0200'), or partial names." -Level WARN
-=======
-                        & $script.FullName -Config $config
-                    }
-                } else {
-                    $selectedItems = $selection -split ',' | ForEach-Object { $_.Trim() }
-                    foreach ($item in $selectedItems) {
-                        $script = $null
-                        if ($item -match '^\d+$' -and [int]$item -le $availableScripts.Count -and [int]$item -gt 0) {
-                            $script = $availableScripts[[int]$item - 1]
-                        } else {
-                            $script = $availableScripts | Where-Object { $_.BaseName -eq $item -or $_.BaseName -like "$item*" } | Select-Object -First 1
-                        }
-
-                        if ($script) {
-                            Write-CustomLog "Executing script: $($script.BaseName)" -Level INFO
-                            & $script.FullName -Config $config
-                        } else {
-                            Write-CustomLog "Invalid selection: $item" -Level WARN
->>>>>>> 3f9cf9de
                         }
                     }
                 }
@@ -384,24 +321,23 @@
         Write-CustomLog "Scripts directory not found: $scriptsPath" -Level WARN
         Write-CustomLog 'No scripts to execute' -Level INFO
     }
-    
+
     Write-CustomLog 'Core runner completed successfully' -Level SUCCESS
-    
+
 } catch {
     $errorMsg = $_.Exception.Message
-    
-    # Enhance error information for common errors
+
     if ($errorMsg -match 'parameter .* cannot be found') {
         Write-CustomLog "Parameter error detected. Check if script parameters match what's being passed." -Level ERROR
-        Write-CustomLog "Tip: Check that the script has a Verbosity parameter defined if it's being passed." -Level INFO
-    }
-    
+        Write-CustomLog "Tip: Ensure the script defines a Verbosity parameter if it's being passed." -Level INFO
+    }
+
     Write-CustomLog "Core runner failed: $errorMsg" -Level ERROR
-    
+
     if ($Verbosity -eq 'detailed') {
         Write-CustomLog "Exception type: $($_.Exception.GetType().Name)" -Level DEBUG
         Write-CustomLog "Stack trace: $($_.ScriptStackTrace)" -Level DEBUG
     }
-    
+
     exit 1
 }