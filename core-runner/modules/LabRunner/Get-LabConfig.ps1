--- conflicted
+++ resolved
@@ -36,11 +36,7 @@
         }
 
         $dirs'RepoRoot'       = $repoRoot.Path
-<<<<<<< HEAD
-        $dirs'RunnerScripts'  = Join-Path $repoRoot 'core_app/scripts'
-=======
         $dirs'RunnerScripts'  = Join-Path $repoRoot 'core-runner/core_app/scripts'
->>>>>>> c7ca4bf1
         $dirs'UtilityScripts' = Join-Path (Join-Path $repoRoot 'lab_utils') 'LabRunner'
         $dirs'ConfigFiles'    = Join-Path $repoRoot 'config_files'
         $dirs'InfraRepo'      = if ($config.InfraRepoPath) { $config.InfraRepoPath } else { 'C:\\Temp\\base-infra' }
